//===--- SwiftLookupTable.h - Swift Lookup Table ----------------*- C++ -*-===//
//
// This source file is part of the Swift.org open source project
//
// Copyright (c) 2014 - 2016 Apple Inc. and the Swift project authors
// Licensed under Apache License v2.0 with Runtime Library Exception
//
// See http://swift.org/LICENSE.txt for license information
// See http://swift.org/CONTRIBUTORS.txt for the list of Swift project authors
//
//===----------------------------------------------------------------------===//
//
// This file implements support for Swift name lookup tables stored in Clang
// modules.
//
//===----------------------------------------------------------------------===//
#ifndef SWIFT_CLANGIMPORTER_SWIFTLOOKUPTABLE_H
#define SWIFT_CLANGIMPORTER_SWIFTLOOKUPTABLE_H

#include "swift/Basic/LLVM.h"
#include "swift/AST/Identifier.h"
#include "clang/AST/Decl.h"
#include "clang/AST/DeclObjC.h"
#include "clang/Serialization/ASTBitCodes.h"
#include "clang/Serialization/ModuleFileExtension.h"
#include "llvm/ADT/DenseMap.h"
#include "llvm/ADT/Optional.h"
#include "llvm/ADT/SmallVector.h"
#include "llvm/ADT/TinyPtrVector.h"
#include <functional>
#include <utility>

namespace llvm {
class BitstreamWriter;
}

namespace clang {
class NamedDecl;
class DeclContext;
class MacroInfo;
class ObjCCategoryDecl;
class TypedefNameDecl;
}

namespace swift {

/// The context into which a Clang declaration will be imported.
///
/// When the context into which a declaration will be imported matches
/// a Clang declaration context (the common case), the result will be
/// expressed as a declaration context. Otherwise, if the Clang type
/// is not itself a declaration context (for example, a typedef that
/// comes into Swift as a strong type), the Clang type declaration
/// will be provided. Finally, if the context is known only via its
/// Swift name, this will be recorded as
class EffectiveClangContext {
public:
  enum Kind {
    DeclContext,
    TypedefContext,
    UnresolvedContext,
  };

private:
  Kind TheKind;

  union {
    const clang::DeclContext *DC;
    const clang::TypedefNameDecl *Typedef;
    struct {
      const char *Data;
      unsigned Length;
    } Unresolved;
  };

  
public:
  EffectiveClangContext() : TheKind(DeclContext) {
    DC = nullptr;
  }

  EffectiveClangContext(const clang::DeclContext *dc) : TheKind(DeclContext) {
    assert(dc != nullptr && "use null constructor instead");
    if (auto tagDecl = dyn_cast<clang::TagDecl>(dc)) {
      DC = tagDecl->getCanonicalDecl();
    } else if (auto oiDecl = dyn_cast<clang::ObjCInterfaceDecl>(dc)) {
      DC = oiDecl->getCanonicalDecl();
    } else if (auto opDecl = dyn_cast<clang::ObjCProtocolDecl>(dc)) {
      DC = opDecl->getCanonicalDecl();
    } else if (auto omDecl = dyn_cast<clang::ObjCMethodDecl>(dc)) {
      DC = omDecl->getCanonicalDecl();
    } else if (auto fDecl = dyn_cast<clang::FunctionDecl>(dc)) {
      DC = fDecl->getCanonicalDecl();
    } else {
      assert(isa<clang::TranslationUnitDecl>(dc) ||
             isa<clang::ObjCContainerDecl>(dc) &&
                 "No other kinds of effective Clang contexts");
      DC = dc;
    }
  }

  EffectiveClangContext(const clang::TypedefNameDecl *typedefName)
    : TheKind(TypedefContext)
  {
    Typedef = typedefName->getCanonicalDecl();
  }

  EffectiveClangContext(StringRef unresolved) : TheKind(UnresolvedContext) {
    Unresolved.Data = unresolved.data();
    Unresolved.Length = unresolved.size();
  }

  /// Determine whether this effective Clang context was set.
  explicit operator bool() const {
    return getKind() != DeclContext || DC != nullptr;
  }

  /// Determine the kind of effective Clang context.
  Kind getKind() const { return TheKind; }

  /// Retrieve the declaration context.
  const clang::DeclContext *getAsDeclContext() {
    return getKind() == DeclContext ? DC : nullptr;
  }

  /// Retrieve the typedef declaration.
  const clang::TypedefNameDecl *getTypedefName() const {
    assert(getKind() == TypedefContext);
    return Typedef;
  }

  /// Retrieve the unresolved context name.
  StringRef getUnresolvedName() const {
    assert(getKind() == UnresolvedContext);
    return StringRef(Unresolved.Data, Unresolved.Length);
  }
};

class SwiftLookupTableReader;
class SwiftLookupTableWriter;

/// Lookup table major version number.
///
const uint16_t SWIFT_LOOKUP_TABLE_VERSION_MAJOR = 1;

/// Lookup table minor version number.
///
<<<<<<< HEAD
/// When the format changes IN ANY WAY, this number should be
/// incremented. When doing so, also update the comment so we'll get
/// conflicts if two different changes to the format get merged.
const uint16_t SWIFT_LOOKUP_TABLE_VERSION_MINOR = 10; // globals-as-members
=======
/// When the format changes IN ANY WAY, this number should be incremented.
const uint16_t SWIFT_LOOKUP_TABLE_VERSION_MINOR = 10; // swift bridge
>>>>>>> a31edf53

/// A lookup table that maps Swift names to the set of Clang
/// declarations with that particular name.
///
/// The names of C entities can undergo significant transformations
/// when they are mapped into Swift, which makes Clang's name lookup
/// mechanisms useless when searching for the Swift name of
/// entities. This lookup table provides efficient access to the C
/// entities based on their Swift names, and is used by the Clang
/// importer to satisfy the Swift compiler's queries.
class SwiftLookupTable {
public:
  /// The kind of context in which a name occurs.
  ///
  /// Note that values 0 and 1 are reserved for empty and tombstone
  /// keys.
  enum class ContextKind : uint8_t {
    /// A translation unit.
    TranslationUnit = 2,
    /// A tag declaration (struct, enum, union, C++ class).
    Tag,
    /// An Objective-C class.
    ObjCClass,
    /// An Objective-C protocol.
    ObjCProtocol,
    /// A typedef that produces a strong type in Swift.
    Typedef,
  };

  /// Determine whether the given context requires a name to disambiguate.
  static bool contextRequiresName(ContextKind kind);

  /// A single entry referencing either a named declaration or a macro.
  typedef llvm::PointerUnion<clang::NamedDecl *, clang::MacroInfo *>
    SingleEntry;

  /// A stored version of the context of an entity, which is Clang
  /// ASTContext-independent.
  typedef std::pair<ContextKind, StringRef> StoredContext;

  /// An entry in the table of C entities indexed by full Swift name.
  struct FullTableEntry {
    /// The context in which the entities with the given name occur, e.g.,
    /// a class, struct, translation unit, etc.
    /// is always the canonical DeclContext for the entity.
    StoredContext Context;

    /// The set of Clang declarations and macros with this name and in
    /// this context.
    ///
    /// The low bit indicates whether we have a declaration or macro
    /// (declaration = unset, macro = set) and the second lowest bit
    /// indicates whether we have a serialization ID (set = DeclID or
    /// MacroID, as appropriate) vs. a pointer (unset,
    /// clang::NamedDecl * or clang::MacroInfo *). In the ID case, the
    /// upper N-2 bits are the ID value; in the pointer case, the
    /// lower two bits will always be clear due to the alignment of
    /// the Clang pointers.
    llvm::SmallVector<uintptr_t, 2> DeclsOrMacros;
  };

  /// Whether the given entry is a macro entry.
  static bool isMacroEntry(uintptr_t entry) { return entry & 0x01; }

  /// Whether the given entry is a declaration entry.
  static bool isDeclEntry(uintptr_t entry) { return !isMacroEntry(entry); }

  /// Whether the given entry is a serialization ID.
  static bool isSerializationIDEntry(uintptr_t entry) { return (entry & 0x02); }

  /// Whether the given entry is an AST node.
  static bool isASTNodeEntry(uintptr_t entry) {
    return !isSerializationIDEntry(entry);
  }

  /// Retrieve the serialization ID for an entry.
  static uint32_t getSerializationID(uintptr_t entry) {
    assert(isSerializationIDEntry(entry) && "Not a serialization entry");
    return entry >> 2;
  }

  /// Retrieve the pointer for an entry.
  static void *getPointerFromEntry(uintptr_t entry) {
    assert(isASTNodeEntry(entry) && "Not an AST node entry");
    const uintptr_t mask = ~static_cast<uintptr_t>(0x03);
    return reinterpret_cast<void *>(entry & mask);
  }

  /// Encode a Clang named declaration as an entry in the table.
  static uintptr_t encodeEntry(clang::NamedDecl *decl) {
    auto bits = reinterpret_cast<uintptr_t>(decl);
    assert((bits & 0x03) == 0 && "low bits set?");
    return bits;
  }

  // Encode a Clang macro as an entry in the table.
  static uintptr_t encodeEntry(clang::MacroInfo *macro) {
    auto bits = reinterpret_cast<uintptr_t>(macro);
    assert((bits & 0x03) == 0 && "low bits set?");
    return bits | 0x01;
  }

  /// Encode a declaration ID as an entry in the table.
  static uintptr_t encodeDeclID(clang::serialization::DeclID id) {
    auto upper = static_cast<uintptr_t>(id) << 2;
    assert(upper >> 2 == id);
    return upper | 0x02;
  }

  /// Encode a macro ID as an entry in the table.
  static uintptr_t encodeMacroID(clang::serialization::MacroID id) {
    auto upper = static_cast<uintptr_t>(id) << 2;
    assert(upper >> 2 == id);
    return upper | 0x02 | 0x01;
  }

private:
  /// A table mapping from the base name of Swift entities to all of
  /// the C entities that have that name, in all contexts.
  llvm::DenseMap<StringRef, SmallVector<FullTableEntry, 2>> LookupTable;

  /// The list of Objective-C categories and extensions.
  llvm::SmallVector<clang::ObjCCategoryDecl *, 4> Categories;

  /// A mapping from stored contexts to the set of global declarations that
  /// are mapped to members within that context.
  ///
  /// The values use the same representation as
  /// FullTableEntry::DeclsOrMacros.
  llvm::DenseMap<StoredContext, SmallVector<uintptr_t, 2>> GlobalsAsMembers;

  /// The reader responsible for lazily loading the contents of this table.
  SwiftLookupTableReader *Reader;

  friend class SwiftLookupTableReader;
  friend class SwiftLookupTableWriter;

  /// Find or create the table entry for the given base name. 
  llvm::DenseMap<StringRef, SmallVector<FullTableEntry, 2>>::iterator
  findOrCreate(StringRef baseName);

  /// Add the given entry to the list of entries, if it's not already
  /// present.
  ///
  /// \returns true if the entry was added, false otherwise.
  bool addLocalEntry(SingleEntry newEntry, SmallVectorImpl<uintptr_t> &entries);

public:
  explicit SwiftLookupTable(SwiftLookupTableReader *reader) : Reader(reader) { }

  /// Maps a stored declaration entry to an actual Clang declaration.
  clang::NamedDecl *mapStoredDecl(uintptr_t &entry);

  /// Maps a stored macro entry to an actual Clang macro.
  clang::MacroInfo *mapStoredMacro(uintptr_t &entry);

  /// Maps a stored entry to an actual Clang AST node.
  SingleEntry mapStored(uintptr_t &entry);

  /// Translate a Clang effective context into a context kind and name.
  llvm::Optional<StoredContext> translateContext(EffectiveClangContext context);

  /// Add an entry to the lookup table.
  ///
  /// \param name The Swift name of the entry.
  /// \param newEntry The Clang declaration or macro.
  /// \param effectiveContext The effective context in which name lookup occurs.
  void addEntry(DeclName name, SingleEntry newEntry,
                EffectiveClangContext effectiveContext);

  /// Add an Objective-C category or extension to the table.
  void addCategory(clang::ObjCCategoryDecl *category);

private:
  /// Lookup the set of entities with the given base name.
  ///
  /// \param baseName The base name to search for. All results will
  /// have this base name.
  ///
  /// \param searchContext The context in which the resulting set of
  /// entities should reside. This may be None to indicate that
  /// all results from all contexts should be produced.
  SmallVector<SingleEntry, 4>
  lookup(StringRef baseName, llvm::Optional<StoredContext> searchContext);

  /// Retrieve the set of global declarations that are going to be
  /// imported as members into the given context.
  SmallVector<SingleEntry, 4> lookupGlobalsAsMembers(StoredContext context);

public:
  /// Lookup an unresolved context name and resolve it to a Clang
  /// named declaration.
  clang::NamedDecl *resolveContext(StringRef unresolvedName);

  /// Lookup the set of entities with the given base name.
  ///
  /// \param baseName The base name to search for. All results will
  /// have this base name.
  ///
  /// \param searchContext The context in which the resulting set of
  /// entities should reside. This may be None to indicate that
  /// all results from all contexts should be produced.
  SmallVector<SingleEntry, 4>
  lookup(StringRef baseName, EffectiveClangContext searchContext);

  /// Retrieve the set of base names that are stored in the lookup table.
  SmallVector<StringRef, 4> allBaseNames();

  /// Lookup Objective-C members with the given base name, regardless
  /// of context.
  SmallVector<clang::NamedDecl *, 4> lookupObjCMembers(StringRef baseName);

  /// Retrieve the set of Objective-C categories and extensions.
  ArrayRef<clang::ObjCCategoryDecl *> categories();

  /// Retrieve the set of global declarations that are going to be
  /// imported as members into the given context.
  SmallVector<SingleEntry, 4>
  lookupGlobalsAsMembers(EffectiveClangContext context);

  /// Retrieve the set of global declarations that are going to be
  /// imported as members.
  SmallVector<SingleEntry, 4> allGlobalsAsMembers();

  /// Deserialize all entries.
  void deserializeAll();

  /// Dump the internal representation of this lookup table.
  void dump() const;
};

/// Module file extension writer for the Swift lookup tables.
class SwiftLookupTableWriter : public clang::ModuleFileExtensionWriter {
  clang::ASTWriter &Writer;
  std::function<void(clang::Sema &, SwiftLookupTable &)> PopulateTable;

public:
  SwiftLookupTableWriter(
    clang::ModuleFileExtension *extension,
    std::function<void(clang::Sema &, SwiftLookupTable &)> populateTable,
    clang::ASTWriter &writer)
      : ModuleFileExtensionWriter(extension), Writer(writer),
        PopulateTable(std::move(populateTable)) { }

  void writeExtensionContents(clang::Sema &sema,
                              llvm::BitstreamWriter &stream) override;
};

/// Module file extension reader for the Swift lookup tables.
class SwiftLookupTableReader : public clang::ModuleFileExtensionReader {
  clang::ASTReader &Reader;
  clang::serialization::ModuleFile &ModuleFile;
  std::function<void()> OnRemove;

  void *SerializedTable;
  ArrayRef<clang::serialization::DeclID> Categories;
  void *GlobalsAsMembersTable;

  SwiftLookupTableReader(clang::ModuleFileExtension *extension,
                         clang::ASTReader &reader,
                         clang::serialization::ModuleFile &moduleFile,
                         std::function<void()> onRemove,
                         void *serializedTable,
                         ArrayRef<clang::serialization::DeclID> categories,
                         void *globalsAsMembersTable)
    : ModuleFileExtensionReader(extension), Reader(reader),
      ModuleFile(moduleFile), OnRemove(onRemove),
      SerializedTable(serializedTable), Categories(categories),
      GlobalsAsMembersTable(globalsAsMembersTable) { }

public:
  /// Create a new lookup table reader for the given AST reader and stream
  /// position.
  static std::unique_ptr<SwiftLookupTableReader>
  create(clang::ModuleFileExtension *extension, clang::ASTReader &reader,
         clang::serialization::ModuleFile &moduleFile,
         std::function<void()> onRemove,
         const llvm::BitstreamCursor &stream);

  ~SwiftLookupTableReader();

  /// Retrieve the AST reader associated with this lookup table reader.
  clang::ASTReader &getASTReader() const { return Reader; }

  /// Retrieve the module file associated with this lookup table reader.
  clang::serialization::ModuleFile &getModuleFile() { return ModuleFile; }

  /// Retrieve the set of base names that are stored in the on-disk hash table.
  SmallVector<StringRef, 4> getBaseNames();

  /// Retrieve the set of entries associated with the given base name.
  ///
  /// \returns true if we found anything, false otherwise.
  bool lookup(StringRef baseName,
              SmallVectorImpl<SwiftLookupTable::FullTableEntry> &entries);

  /// Retrieve the declaration IDs of the categories.
  ArrayRef<clang::serialization::DeclID> categories() const {
    return Categories;
  }

  /// Retrieve the set of contexts that have globals-as-members
  /// injected into them.
  SmallVector<SwiftLookupTable::StoredContext, 4> getGlobalsAsMembersContexts();

  /// Retrieve the set of global declarations that are going to be
  /// imported as members into the given context.
  ///
  /// \returns true if we found anything, false otherwise.
  bool lookupGlobalsAsMembers(SwiftLookupTable::StoredContext context,
                              SmallVectorImpl<uintptr_t> &entries);
};

}

namespace llvm {

template <> struct DenseMapInfo<swift::SwiftLookupTable::ContextKind> {
  typedef swift::SwiftLookupTable::ContextKind ContextKind;
  static ContextKind getEmptyKey() {
    return static_cast<ContextKind>(0);
  }
  static ContextKind getTombstoneKey() {
    return static_cast<ContextKind>(1);
  }
  static unsigned getHashValue(ContextKind kind) {
    return static_cast<unsigned>(kind);
  }
  static bool isEqual(ContextKind lhs, ContextKind rhs) {
    return lhs == rhs;
  }
};

}

#endif // SWIFT_CLANGIMPORTER_SWIFTLOOKUPTABLE_H<|MERGE_RESOLUTION|>--- conflicted
+++ resolved
@@ -145,15 +145,8 @@
 
 /// Lookup table minor version number.
 ///
-<<<<<<< HEAD
-/// When the format changes IN ANY WAY, this number should be
-/// incremented. When doing so, also update the comment so we'll get
-/// conflicts if two different changes to the format get merged.
-const uint16_t SWIFT_LOOKUP_TABLE_VERSION_MINOR = 10; // globals-as-members
-=======
 /// When the format changes IN ANY WAY, this number should be incremented.
-const uint16_t SWIFT_LOOKUP_TABLE_VERSION_MINOR = 10; // swift bridge
->>>>>>> a31edf53
+const uint16_t SWIFT_LOOKUP_TABLE_VERSION_MINOR = 11; // globals-as-members
 
 /// A lookup table that maps Swift names to the set of Clang
 /// declarations with that particular name.
