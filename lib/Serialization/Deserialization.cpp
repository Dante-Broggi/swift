//===--- Deserialization.cpp - Loading a serialized AST -------------------===//
//
// This source file is part of the Swift.org open source project
//
// Copyright (c) 2014 - 2016 Apple Inc. and the Swift project authors
// Licensed under Apache License v2.0 with Runtime Library Exception
//
// See https://swift.org/LICENSE.txt for license information
// See https://swift.org/CONTRIBUTORS.txt for the list of Swift project authors
//
//===----------------------------------------------------------------------===//

#include "swift/Serialization/ModuleFile.h"
#include "swift/Serialization/ModuleFormat.h"
#include "swift/AST/AST.h"
#include "swift/AST/ASTContext.h"
#include "swift/AST/ArchetypeBuilder.h"
#include "swift/AST/ForeignErrorConvention.h"
#include "swift/AST/GenericEnvironment.h"
#include "swift/AST/PrettyStackTrace.h"
#include "swift/ClangImporter/ClangImporter.h"
#include "swift/Parse/Parser.h"
#include "swift/Serialization/BCReadingExtras.h"
#include "llvm/Support/raw_ostream.h"

using namespace swift;
using namespace swift::serialization;

StringRef swift::getNameOfModule(const ModuleFile *MF) {
  return MF->Name;
}

namespace {
  struct IDAndKind {
    const Decl *D;
    DeclID ID;
  };

  static raw_ostream &operator<<(raw_ostream &os, IDAndKind &&pair) {
    return os << Decl::getKindName(pair.D->getKind())
              << "Decl #" << pair.ID;
  }

  class PrettyDeclDeserialization : public llvm::PrettyStackTraceEntry {
    const ModuleFile *MF;
    const ModuleFile::Serialized<Decl*> &DeclOrOffset;
    DeclID ID;
    decls_block::RecordKind Kind;
  public:
    PrettyDeclDeserialization(ModuleFile *module,
                              const ModuleFile::Serialized<Decl*> &declOrOffset,
                              DeclID DID, decls_block::RecordKind kind)
      : MF(module), DeclOrOffset(declOrOffset), ID(DID), Kind(kind) {
    }

    static const char *getRecordKindString(decls_block::RecordKind Kind) {
      switch (Kind) {
#define RECORD(Id) case decls_block::Id: return #Id;
#include "swift/Serialization/DeclTypeRecordNodes.def"
      }

      llvm_unreachable("Unhandled RecordKind in switch.");
    }

    void print(raw_ostream &os) const override {
      if (!DeclOrOffset.isComplete()) {
        os << "While deserializing decl #" << ID << " ("
           << getRecordKindString(Kind) << ")";
      } else {
        os << "While deserializing ";

        if (auto VD = dyn_cast<ValueDecl>(DeclOrOffset.get())) {
          os << "'" << VD->getName() << "' (" << IDAndKind{VD, ID} << ")";
        } else if (auto ED = dyn_cast<ExtensionDecl>(DeclOrOffset.get())) {
          os << "extension of '" << ED->getExtendedType() << "' ("
             << IDAndKind{ED, ID} << ")";
        } else {
          os << IDAndKind{DeclOrOffset.get(), ID};
        }
      }
      os << "in '" << getNameOfModule(MF) << "'\n";
    }
  };

  class PrettyXRefTrace : public llvm::PrettyStackTraceEntry {
    class PathPiece {
    public:
      enum class Kind {
        Value,
        Type,
        Operator,
        OperatorFilter,
        Accessor,
        Extension,
        GenericParam,
        Unknown
      };

    private:
      Kind kind;
      void *data;

      template <typename T>
      T getDataAs() const {
        return llvm::PointerLikeTypeTraits<T>::getFromVoidPointer(data);
      }

    public:
      template <typename T>
      PathPiece(Kind K, T value)
        : kind(K),
          data(llvm::PointerLikeTypeTraits<T>::getAsVoidPointer(value)) {}

      void print(raw_ostream &os) const {
        switch (kind) {
        case Kind::Value:
          os << getDataAs<Identifier>();
          break;
        case Kind::Type:
          os << "with type " << getDataAs<Type>();
          break;
        case Kind::Extension:
          if (getDataAs<Module *>())
            os << "in an extension in module '" << getDataAs<Module *>()->getName()
               << "'";
          else
            os << "in an extension in any module";
          break;
        case Kind::Operator:
          os << "operator " << getDataAs<Identifier>();
          break;
        case Kind::OperatorFilter:
          switch (getDataAs<uintptr_t>()) {
          case Infix:
            os << "(infix)";
            break;
          case Prefix:
            os << "(prefix)";
            break;
          case Postfix:
            os << "(postfix)";
            break;
          default:
            os << "(unknown operator filter)";
            break;
          }
          break;
        case Kind::Accessor:
          switch (getDataAs<uintptr_t>()) {
          case Getter:
            os << "(getter)";
            break;
          case Setter:
            os << "(setter)";
            break;
          case MaterializeForSet:
            os << "(materializeForSet)";
            break;
          case Addressor:
            os << "(addressor)";
            break;
          case MutableAddressor:
            os << "(mutableAddressor)";
            break;
          case WillSet:
            os << "(willSet)";
            break;
          case DidSet:
            os << "(didSet)";
            break;
          default:
            os << "(unknown accessor kind)";
            break;
          }
          break;
        case Kind::GenericParam:
          os << "generic param #" << getDataAs<uintptr_t>();
          break;
        case Kind::Unknown:
          os << "unknown xref kind " << getDataAs<uintptr_t>();
          break;
        }
      }
    };

  private:
    Module &baseM;
    SmallVector<PathPiece, 8> path;

  public:
    PrettyXRefTrace(Module &M) : baseM(M) {}

    void addValue(Identifier name) {
      path.push_back({ PathPiece::Kind::Value, name });
    }

    void addType(Type ty) {
      path.push_back({ PathPiece::Kind::Type, ty });
    }

    void addOperator(Identifier name) {
      path.push_back({ PathPiece::Kind::Operator, name });
    }

    void addOperatorFilter(uint8_t fixity) {
      path.push_back({ PathPiece::Kind::OperatorFilter,
                       static_cast<uintptr_t>(fixity) });
    }

    void addAccessor(uint8_t kind) {
      path.push_back({ PathPiece::Kind::Accessor,
                       static_cast<uintptr_t>(kind) });
    }

    void addExtension(Module *M) {
      path.push_back({ PathPiece::Kind::Extension, M });
    }

    void addGenericParam(uintptr_t index) {
      path.push_back({ PathPiece::Kind::GenericParam, index });
    }

    void addUnknown(uintptr_t kind) {
      path.push_back({ PathPiece::Kind::Unknown, kind });
    }

    void print(raw_ostream &os) const override {
      os << "Cross-reference to module '" << baseM.getName() << "'\n";
      for (auto &piece : path) {
        os << "\t... ";
        piece.print(os);
        os << "\n";
      }
    }
  };

  class PrettyStackTraceModuleFile : public llvm::PrettyStackTraceEntry {
    const char *Action;
    const ModuleFile *MF;
  public:
    explicit PrettyStackTraceModuleFile(const char *action, ModuleFile *module)
        : Action(action), MF(module) {}

    void print(raw_ostream &os) const override {
      os << Action << " \'" << getNameOfModule(MF) << "'\n";
    }
  };
} // end anonymous namespace


/// Skips a single record in the bitstream.
///
/// Returns true if the next entry is a record of type \p recordKind.
/// Destroys the stream position if the next entry is not a record.
static bool skipRecord(llvm::BitstreamCursor &cursor, unsigned recordKind) {
  auto next = cursor.advance(AF_DontPopBlockAtEnd);
  if (next.Kind != llvm::BitstreamEntry::Record)
    return false;

  SmallVector<uint64_t, 64> scratch;
  StringRef blobData;

#if NDEBUG
  cursor.skipRecord(next.ID);
  return true;
#else
  unsigned kind = cursor.readRecord(next.ID, scratch, &blobData);
  return kind == recordKind;
#endif
}

void ModuleFile::finishPendingActions() {
  while (!DelayedGenericEnvironments.empty()) {
    // Force completion of the last generic environment.
    auto genericEnvDC = DelayedGenericEnvironments.back();
    DelayedGenericEnvironments.pop_back();
    (void)genericEnvDC->getGenericEnvironmentOfContext();
  }
}

/// Translate from the serialization DefaultArgumentKind enumerators, which are
/// guaranteed to be stable, to the AST ones.
static Optional<swift::DefaultArgumentKind>
getActualDefaultArgKind(uint8_t raw) {
  switch (static_cast<serialization::DefaultArgumentKind>(raw)) {
  case serialization::DefaultArgumentKind::None:
    return swift::DefaultArgumentKind::None;
  case serialization::DefaultArgumentKind::Normal:
    return swift::DefaultArgumentKind::Normal;
  case serialization::DefaultArgumentKind::Inherited:
    return swift::DefaultArgumentKind::Inherited;
  case serialization::DefaultArgumentKind::Column:
    return swift::DefaultArgumentKind::Column;
  case serialization::DefaultArgumentKind::File:
    return swift::DefaultArgumentKind::File;
  case serialization::DefaultArgumentKind::Line:
    return swift::DefaultArgumentKind::Line;
  case serialization::DefaultArgumentKind::Function:
    return swift::DefaultArgumentKind::Function;
  case serialization::DefaultArgumentKind::DSOHandle:
    return swift::DefaultArgumentKind::DSOHandle;
  case serialization::DefaultArgumentKind::Nil:
    return swift::DefaultArgumentKind::Nil;
  case serialization::DefaultArgumentKind::EmptyArray:
    return swift::DefaultArgumentKind::EmptyArray;
  case serialization::DefaultArgumentKind::EmptyDictionary:
    return swift::DefaultArgumentKind::EmptyDictionary;
  }
  return None;
}

ParameterList *ModuleFile::readParameterList() {
  using namespace decls_block;

  SmallVector<uint64_t, 8> scratch;
  auto entry = DeclTypeCursor.advance(AF_DontPopBlockAtEnd);
  unsigned recordID = DeclTypeCursor.readRecord(entry.ID, scratch);
  assert(recordID == PARAMETERLIST);
  (void) recordID;
  unsigned numParams;
  decls_block::ParameterListLayout::readRecord(scratch, numParams);

  SmallVector<ParamDecl*, 8> params;
  for (unsigned i = 0; i != numParams; ++i) {
    scratch.clear();
    auto entry = DeclTypeCursor.advance(AF_DontPopBlockAtEnd);
    unsigned recordID = DeclTypeCursor.readRecord(entry.ID, scratch);
    assert(recordID == PARAMETERLIST_ELT);
    (void) recordID;
    
    DeclID paramID;
    bool isVariadic;
    uint8_t rawDefaultArg;
    decls_block::ParameterListEltLayout::readRecord(scratch, paramID,
                                                    isVariadic, rawDefaultArg);
    

    auto decl = cast<ParamDecl>(getDecl(paramID));
    decl->setVariadic(isVariadic);

    // Decode the default argument kind.
    // FIXME: Default argument expression, if available.
    if (auto defaultArg = getActualDefaultArgKind(rawDefaultArg))
      decl->setDefaultArgumentKind(*defaultArg);
    params.push_back(decl);
  }
  
  return ParameterList::create(getContext(), params);
}

Pattern *ModuleFile::maybeReadPattern(DeclContext *owningDC) {
  using namespace decls_block;

  SmallVector<uint64_t, 8> scratch;

  BCOffsetRAII restoreOffset(DeclTypeCursor);
  auto next = DeclTypeCursor.advance(AF_DontPopBlockAtEnd);
  if (next.Kind != llvm::BitstreamEntry::Record)
    return nullptr;

  /// Local function to record the type of this pattern.
  auto recordPatternType = [&](Pattern *pattern, Type type) {
    if (type->hasTypeParameter())
      pattern->setDelayedInterfaceType(type, owningDC);
    else
      pattern->setType(type);
  };

  unsigned kind = DeclTypeCursor.readRecord(next.ID, scratch);
  switch (kind) {
  case decls_block::PAREN_PATTERN: {
    bool isImplicit;
    ParenPatternLayout::readRecord(scratch, isImplicit);

    Pattern *subPattern = maybeReadPattern(owningDC);
    assert(subPattern);

    auto result = new (getContext()) ParenPattern(SourceLoc(),
                                                  subPattern,
                                                  SourceLoc(),
                                                  isImplicit);

    if (Type interfaceType = subPattern->getDelayedInterfaceType())
      result->setDelayedInterfaceType(ParenType::get(getContext(),
                                                     interfaceType), owningDC);
    else
      result->setType(ParenType::get(getContext(), subPattern->getType()));
    restoreOffset.reset();
    return result;
  }
  case decls_block::TUPLE_PATTERN: {
    TypeID tupleTypeID;
    unsigned count;
    bool isImplicit;

    TuplePatternLayout::readRecord(scratch, tupleTypeID, count, isImplicit);

    SmallVector<TuplePatternElt, 8> elements;
    for ( ; count > 0; --count) {
      scratch.clear();
      next = DeclTypeCursor.advance();
      assert(next.Kind == llvm::BitstreamEntry::Record);

      kind = DeclTypeCursor.readRecord(next.ID, scratch);
      assert(kind == decls_block::TUPLE_PATTERN_ELT);

      // FIXME: Add something for this record or remove it.
      IdentifierID labelID;
      TuplePatternEltLayout::readRecord(scratch, labelID);
      Identifier label = getIdentifier(labelID);

      Pattern *subPattern = maybeReadPattern(owningDC);
      assert(subPattern);
      elements.push_back(TuplePatternElt(label, SourceLoc(), subPattern));
    }

    auto result = TuplePattern::create(getContext(), SourceLoc(),
                                       elements, SourceLoc(), isImplicit);
    recordPatternType(result, getType(tupleTypeID));
    restoreOffset.reset();
    return result;
  }
  case decls_block::NAMED_PATTERN: {
    DeclID varID;
    TypeID typeID;
    bool isImplicit;
    NamedPatternLayout::readRecord(scratch, varID, typeID, isImplicit);

    auto var = cast<VarDecl>(getDecl(varID));
    auto result = new (getContext()) NamedPattern(var, isImplicit);
    recordPatternType(result, getType(typeID));
    restoreOffset.reset();
    return result;
  }
  case decls_block::ANY_PATTERN: {
    TypeID typeID;
    bool isImplicit;

    AnyPatternLayout::readRecord(scratch, typeID, isImplicit);
    auto result = new (getContext()) AnyPattern(SourceLoc(), isImplicit);
    recordPatternType(result, getType(typeID));
    restoreOffset.reset();
    return result;
  }
  case decls_block::TYPED_PATTERN: {
    TypeID typeID;
    bool isImplicit;

    TypedPatternLayout::readRecord(scratch, typeID, isImplicit);
    Pattern *subPattern = maybeReadPattern(owningDC);
    assert(subPattern);

    auto result = new (getContext()) TypedPattern(subPattern, TypeLoc(),
                                                  isImplicit);
    recordPatternType(result, getType(typeID));
    restoreOffset.reset();
    return result;
  }
  case decls_block::VAR_PATTERN: {
    bool isImplicit, isLet;
    VarPatternLayout::readRecord(scratch, isLet, isImplicit);
    Pattern *subPattern = maybeReadPattern(owningDC);
    assert(subPattern);

    auto result = new (getContext()) VarPattern(SourceLoc(), isLet, subPattern,
                                                isImplicit);
    if (Type interfaceType = subPattern->getDelayedInterfaceType())
      result->setDelayedInterfaceType(interfaceType, owningDC);
    else
      result->setType(subPattern->getType());
    restoreOffset.reset();
    return result;
  }

  default:
    return nullptr;
  }
}

SILLayout *ModuleFile::readSILLayout(llvm::BitstreamCursor &Cursor) {
  using namespace decls_block;

  SmallVector<uint64_t, 16> scratch;

  auto next = Cursor.advance(AF_DontPopBlockAtEnd);
  assert(next.Kind == llvm::BitstreamEntry::Record);

  unsigned kind = Cursor.readRecord(next.ID, scratch);
  switch (kind) {
  case decls_block::SIL_LAYOUT: {
    unsigned numFields;
    ArrayRef<uint64_t> types;
    decls_block::SILLayoutLayout::readRecord(scratch, numFields, types);
    
    SmallVector<SILField, 4> fields;
    for (auto fieldInfo : types.slice(0, numFields)) {
      bool isMutable = fieldInfo & 0x80000000U;
      auto typeId = fieldInfo & 0x7FFFFFFFU;
      fields.push_back(
        SILField(getType(typeId)->getCanonicalType(),
                 isMutable));
    }
    
    SmallVector<GenericTypeParamType*, 4> genericParams;
    for (auto typeId : types.slice(numFields)) {
      auto type = getType(typeId)->castTo<GenericTypeParamType>();
      genericParams.push_back(type);
    }
    
    SmallVector<Requirement, 4> requirements;
    readGenericRequirements(requirements, DeclTypeCursor);
    CanGenericSignature sig;
    if (!genericParams.empty() || !requirements.empty()) {
      sig = GenericSignature::get(genericParams, requirements)
        ->getCanonicalSignature();
    }
    return SILLayout::get(getContext(), sig, fields);
  }
  default:
    error();
    return nullptr;
  }
}

ProtocolConformanceRef ModuleFile::readConformance(
                                             llvm::BitstreamCursor &Cursor,
                                             GenericEnvironment *genericEnv) {
  using namespace decls_block;

  SmallVector<uint64_t, 16> scratch;

  auto next = Cursor.advance(AF_DontPopBlockAtEnd);
  assert(next.Kind == llvm::BitstreamEntry::Record);

  unsigned kind = Cursor.readRecord(next.ID, scratch);
  switch (kind) {
  case ABSTRACT_PROTOCOL_CONFORMANCE: {
    DeclID protoID;
    AbstractProtocolConformanceLayout::readRecord(scratch, protoID);
    auto proto = cast<ProtocolDecl>(getDecl(protoID));
    return ProtocolConformanceRef(proto);
  }

  case SPECIALIZED_PROTOCOL_CONFORMANCE: {
    TypeID conformingTypeID;
    unsigned numSubstitutions;
    SpecializedProtocolConformanceLayout::readRecord(scratch, conformingTypeID,
                                                     numSubstitutions);

    ASTContext &ctx = getContext();
    Type conformingType = getType(conformingTypeID);
    if (genericEnv) {
      conformingType = genericEnv->mapTypeIntoContext(getAssociatedModule(),
                                                      conformingType);
    }

    PrettyStackTraceType trace(getAssociatedModule()->getASTContext(),
                               "reading specialized conformance for",
                               conformingType);

    // Read the substitutions.
    SmallVector<Substitution, 4> substitutions;
    while (numSubstitutions--) {
      auto sub = maybeReadSubstitution(Cursor, genericEnv);
      assert(sub.hasValue() && "Missing substitution?");
      substitutions.push_back(*sub);
    }

    ProtocolConformanceRef genericConformance =
      readConformance(Cursor, genericEnv);
    PrettyStackTraceDecl traceTo("... to", genericConformance.getRequirement());

    assert(genericConformance.isConcrete() && "Abstract generic conformance?");
    auto conformance =
           ctx.getSpecializedConformance(conformingType,
                                         genericConformance.getConcrete(),
                                         ctx.AllocateCopy(substitutions));
    return ProtocolConformanceRef(conformance);
  }

  case INHERITED_PROTOCOL_CONFORMANCE: {
    TypeID conformingTypeID;
    InheritedProtocolConformanceLayout::readRecord(scratch, conformingTypeID);

    ASTContext &ctx = getContext();
    Type conformingType = getType(conformingTypeID);
    if (genericEnv) {
      conformingType = genericEnv->mapTypeIntoContext(getAssociatedModule(),
                                                      conformingType);
    }

    PrettyStackTraceType trace(getAssociatedModule()->getASTContext(),
                               "reading inherited conformance for",
                               conformingType);

    ProtocolConformanceRef inheritedConformance =
      readConformance(Cursor, genericEnv);
    PrettyStackTraceDecl traceTo("... to",
                                 inheritedConformance.getRequirement());

    assert(inheritedConformance.isConcrete() &&
           "Abstract inherited conformance?");
    auto conformance =
      ctx.getInheritedConformance(conformingType,
                                  inheritedConformance.getConcrete());
    return ProtocolConformanceRef(conformance);
  }

  case NORMAL_PROTOCOL_CONFORMANCE_ID: {
    NormalConformanceID conformanceID;
    NormalProtocolConformanceIdLayout::readRecord(scratch, conformanceID);
    return ProtocolConformanceRef(readNormalConformance(conformanceID));
  }

  case PROTOCOL_CONFORMANCE_XREF: {
    DeclID protoID;
    DeclID nominalID;
    ModuleID moduleID;
    ProtocolConformanceXrefLayout::readRecord(scratch, protoID, nominalID,
                                              moduleID);

    auto nominal = cast<NominalTypeDecl>(getDecl(nominalID));
    PrettyStackTraceDecl trace("cross-referencing conformance for", nominal);
    auto proto = cast<ProtocolDecl>(getDecl(protoID));
    PrettyStackTraceDecl traceTo("... to", proto);
    auto module = getModule(moduleID);

    SmallVector<ProtocolConformance *, 2> conformances;
    nominal->lookupConformance(module, proto, conformances);
    PrettyStackTraceModuleFile traceMsg(
        "If you're seeing a crash here, check that your SDK and dependencies "
        "are at least as new as the versions used to build", this);
    // This would normally be an assertion but it's more useful to print the
    // PrettyStackTrace here even in no-asserts builds.
    if (conformances.empty())
      abort();
    return ProtocolConformanceRef(conformances.front());
  }

  // Not a protocol conformance.
  default:
    error();
    ProtocolConformance *conformance = nullptr;
    return ProtocolConformanceRef(conformance); // FIXME: this will assert
  }
}

NormalProtocolConformance *ModuleFile::readNormalConformance(
                             NormalConformanceID conformanceID) {
  auto &conformanceEntry = NormalConformances[conformanceID-1];
  if (conformanceEntry.isComplete()) {
    return conformanceEntry.get();
  }

  using namespace decls_block;

  // Find the conformance record.
  BCOffsetRAII restoreOffset(DeclTypeCursor);
  DeclTypeCursor.JumpToBit(conformanceEntry);
  auto entry = DeclTypeCursor.advance();
  if (entry.Kind != llvm::BitstreamEntry::Record) {
    error();
    return nullptr;
  }

  DeclID protoID;
  DeclContextID contextID;
  unsigned valueCount, typeCount, inheritedCount;
  ArrayRef<uint64_t> rawIDs;
  SmallVector<uint64_t, 16> scratch;

  unsigned kind = DeclTypeCursor.readRecord(entry.ID, scratch);
  if (kind != NORMAL_PROTOCOL_CONFORMANCE) {
    error();
    return nullptr;
  }
  NormalProtocolConformanceLayout::readRecord(scratch, protoID,
                                              contextID, valueCount,
                                              typeCount, inheritedCount,
                                              rawIDs);

  ASTContext &ctx = getContext();
  DeclContext *dc = getDeclContext(contextID);
  Type conformingType = dc->getDeclaredTypeInContext();
  PrettyStackTraceType trace(ctx, "reading conformance for", conformingType);

  auto proto = cast<ProtocolDecl>(getDecl(protoID));
  PrettyStackTraceDecl traceTo("... to", proto);

  auto conformance = ctx.getConformance(conformingType, proto, SourceLoc(), dc,
                                        ProtocolConformanceState::Incomplete);

  // Record this conformance.
  if (conformanceEntry.isComplete())
    return conformance;

  uint64_t offset = conformanceEntry;
  conformanceEntry = conformance;

  dc->getAsNominalTypeOrNominalTypeExtensionContext()
    ->registerProtocolConformance(conformance);


  // Read inherited conformances.
  InheritedConformanceMap inheritedConformances;
  while (inheritedCount--) {
    auto inheritedRef = readConformance(DeclTypeCursor);
    assert(inheritedRef.isConcrete());
    auto inherited = inheritedRef.getConcrete();
    inheritedConformances[inherited->getProtocol()] = inherited;
  }

  // If the conformance is complete, we're done.
  if (conformance->isComplete())
    return conformance;

  // Record the inherited conformance.
  if (conformance->getInheritedConformances().empty())
    for (auto inherited : inheritedConformances)
      conformance->setInheritedConformance(inherited.first, inherited.second);

  conformance->setState(ProtocolConformanceState::Complete);
  conformance->setLazyLoader(this, offset);
  return conformance;
}

Optional<Substitution>
ModuleFile::maybeReadSubstitution(llvm::BitstreamCursor &cursor,
                                  GenericEnvironment *genericEnv) {
  BCOffsetRAII lastRecordOffset(cursor);

  auto entry = cursor.advance(AF_DontPopBlockAtEnd);
  if (entry.Kind != llvm::BitstreamEntry::Record)
    return None;

  StringRef blobData;
  SmallVector<uint64_t, 2> scratch;
  unsigned recordID = cursor.readRecord(entry.ID, scratch, &blobData);
  if (recordID != decls_block::BOUND_GENERIC_SUBSTITUTION)
    return None;

  TypeID replacementID;
  unsigned numConformances;
  decls_block::BoundGenericSubstitutionLayout::readRecord(scratch,
                                                          replacementID,
                                                          numConformances);

  auto replacementTy = getType(replacementID);
  if (genericEnv) {
    replacementTy = genericEnv->mapTypeIntoContext(getAssociatedModule(),
                                                   replacementTy);
  }

  SmallVector<ProtocolConformanceRef, 4> conformanceBuf;
  while (numConformances--) {
    conformanceBuf.push_back(readConformance(cursor));
  }

  lastRecordOffset.reset();
  return Substitution{replacementTy,
                      getContext().AllocateCopy(conformanceBuf)};
}

GenericParamList *
ModuleFile::maybeGetOrReadGenericParams(serialization::DeclID genericContextID,
                                        DeclContext *DC) {
  if (genericContextID) {
    Decl *genericContext = getDecl(genericContextID);
    assert(genericContext && "loading PolymorphicFunctionType before its decl");

    if (auto fn = dyn_cast<AbstractFunctionDecl>(genericContext))
      return fn->getGenericParams();
    if (auto nominal = dyn_cast<NominalTypeDecl>(genericContext))
      return nominal->getGenericParams();
    if (auto ext = dyn_cast<ExtensionDecl>(genericContext))
      return ext->getGenericParams();
    llvm_unreachable("only functions and nominals can provide generic params");
  } else {
    return maybeReadGenericParams(DC);
  }
}

GenericParamList *ModuleFile::maybeReadGenericParams(DeclContext *DC,
                                               GenericParamList *outerParams) {
  using namespace decls_block;

  assert(DC && "need a context for the decls in the list");

  BCOffsetRAII lastRecordOffset(DeclTypeCursor);
  SmallVector<uint64_t, 8> scratch;
  StringRef blobData;

  auto next = DeclTypeCursor.advance(AF_DontPopBlockAtEnd);
  if (next.Kind != llvm::BitstreamEntry::Record)
    return nullptr;

  unsigned kind = DeclTypeCursor.readRecord(next.ID, scratch, &blobData);
  if (kind != GENERIC_PARAM_LIST)
    return nullptr;

  SmallVector<GenericTypeParamDecl *, 8> params;
  SmallVector<RequirementRepr, 8> requirements;

  while (true) {
    lastRecordOffset.reset();
    bool shouldContinue = true;

    auto entry = DeclTypeCursor.advance(AF_DontPopBlockAtEnd);
    if (entry.Kind != llvm::BitstreamEntry::Record)
      break;

    scratch.clear();
    unsigned recordID = DeclTypeCursor.readRecord(entry.ID, scratch,
                                                  &blobData);
    switch (recordID) {
    case GENERIC_PARAM: {
      DeclID paramDeclID;
      GenericParamLayout::readRecord(scratch, paramDeclID);
      auto genericParam = cast<GenericTypeParamDecl>(getDecl(paramDeclID, DC));
      // FIXME: There are unfortunate inconsistencies in the treatment of
      // generic param decls. Currently the first request for context wins
      // because we don't want to change context on-the-fly.
      // Here are typical scenarios:
      // (1) AST reads decl, get's scope.
      //     Later, readSILFunction tries to force module scope.
      // (2) readSILFunction forces module scope.
      //     Later, readVTable requests an enclosing scope.
      // ...other combinations are possible, but as long as AST lookups
      // precede SIL linkage, we should be ok.
      assert((genericParam->getDeclContext()->isModuleScopeContext() ||
              DC->isModuleScopeContext() ||
              genericParam->getDeclContext() == DC) &&
             "Mismatched decl context for generic types.");
      params.push_back(genericParam);
      break;
    }
    default:
      // This record is not part of the GenericParamList.
      shouldContinue = false;
      break;
    }

    if (!shouldContinue)
      break;
  }

  auto paramList = GenericParamList::create(getContext(), SourceLoc(),
                                            params, SourceLoc(), { },
                                            SourceLoc());
  paramList->setOuterParameters(outerParams ? outerParams :
                                DC->getGenericParamsOfContext());

  return paramList;
}

void ModuleFile::readGenericRequirements(
                   SmallVectorImpl<Requirement> &requirements,
                   llvm::BitstreamCursor &Cursor) {
  using namespace decls_block;

  BCOffsetRAII lastRecordOffset(Cursor);
  SmallVector<uint64_t, 8> scratch;
  StringRef blobData;

  while (true) {
    lastRecordOffset.reset();
    bool shouldContinue = true;

    auto entry = Cursor.advance(AF_DontPopBlockAtEnd);
    if (entry.Kind != llvm::BitstreamEntry::Record)
      break;

    scratch.clear();
    unsigned recordID = Cursor.readRecord(entry.ID, scratch, &blobData);
    switch (recordID) {
    case GENERIC_REQUIREMENT: {
      uint8_t rawKind;
      uint64_t rawTypeIDs[2];
      GenericRequirementLayout::readRecord(scratch, rawKind,
                                           rawTypeIDs[0], rawTypeIDs[1]);

      switch (rawKind) {
      case GenericRequirementKind::Conformance: {
        auto subject = getType(rawTypeIDs[0]);
        auto constraint = getType(rawTypeIDs[1]);

        requirements.push_back(Requirement(RequirementKind::Conformance,
                                           subject, constraint));
        break;
      }
      case GenericRequirementKind::Superclass: {
        auto subject = getType(rawTypeIDs[0]);
        auto constraint = getType(rawTypeIDs[1]);

        requirements.push_back(Requirement(RequirementKind::Superclass,
                                           subject, constraint));
        break;
      }
      case GenericRequirementKind::SameType: {
        auto first = getType(rawTypeIDs[0]);
        auto second = getType(rawTypeIDs[1]);

        requirements.push_back(Requirement(RequirementKind::SameType,
                                           first, second));
        break;
      }
      default:
        // Unknown requirement kind. Drop the requirement and continue, but log
        // an error so that we don't actually try to generate code.
        error();
      }
      break;
      }
    default:
      // This record is not part of the GenericParamList.
      shouldContinue = false;
      break;
    }

    if (!shouldContinue)
      break;
  }
}

void ModuleFile::configureGenericEnvironment(
             llvm::PointerUnion3<GenericTypeDecl *, ExtensionDecl *,
                                 AbstractFunctionDecl *> genericDecl,
             serialization::GenericEnvironmentID envID) {
  if (envID == 0) return;

  auto sigOrEnv = getGenericSignatureOrEnvironment(envID);

  // If we just have a generic signature, set up lazy generic environment
  // creation.
  if (auto genericSig = sigOrEnv.dyn_cast<GenericSignature *>()) {
    if (auto type = genericDecl.dyn_cast<GenericTypeDecl *>()) {
      type->setLazyGenericEnvironment(this, genericSig, envID);
      DelayedGenericEnvironments.push_back(type);
    } else if (auto func = genericDecl.dyn_cast<AbstractFunctionDecl *>()) {
      func->setLazyGenericEnvironment(this, genericSig, envID);
      DelayedGenericEnvironments.push_back(func);
    } else {
      auto ext = genericDecl.get<ExtensionDecl *>();
      ext->setLazyGenericEnvironment(this, genericSig, envID);
      DelayedGenericEnvironments.push_back(ext);
    }

    return;
  }

  // If we have a full generic environment, it's because it happened to be
  // deserialized already. Record it directly.
  if (auto genericEnv = sigOrEnv.dyn_cast<GenericEnvironment *>()) {
    if (auto type = genericDecl.dyn_cast<GenericTypeDecl *>()) {
      type->setGenericEnvironment(genericEnv);
    } else if (auto func = genericDecl.dyn_cast<AbstractFunctionDecl *>()) {
      func->setGenericEnvironment(genericEnv);
    } else {
      auto ext = genericDecl.get<ExtensionDecl *>();
      ext->setGenericEnvironment(genericEnv);
    }

    return;
  }
}

llvm::PointerUnion<GenericSignature *, GenericEnvironment *>
ModuleFile::readGenericSignatureOrEnvironment(
                        llvm::BitstreamCursor &cursor,
                        bool wantEnvironment,
                        Optional<ArrayRef<Requirement>> optRequirements) {
  using namespace decls_block;

  SmallVector<uint64_t, 8> scratch;
  SmallVector<GenericTypeParamType *, 4> paramTypes;
  StringRef blobData;

  // Make sure we give the caller the requested type.
  llvm::PointerUnion<GenericSignature *, GenericEnvironment *> emptyResult;
  if (wantEnvironment)
    emptyResult = static_cast<GenericEnvironment *>(nullptr);

  TypeSubstitutionMap interfaceToArchetypeMap;
  {
    // we only want to be tracking the offset for this part of the function,
    // since loading the generic signature (a) may read the record we reject,
    // and (b) shouldn't have its progress erased. (That function also does its
    // own internal tracking.)
    BCOffsetRAII lastRecordOffset(cursor);

    auto entry = cursor.advance(AF_DontPopBlockAtEnd);
    if (entry.Kind != llvm::BitstreamEntry::Record)
      return emptyResult;

    unsigned recordID = cursor.readRecord(entry.ID, scratch, &blobData);
    switch (recordID) {
    case GENERIC_ENVIRONMENT: {
      lastRecordOffset.reset();

      ArrayRef<uint64_t> rawParamIDs;
      GenericEnvironmentLayout::readRecord(scratch, rawParamIDs);

      if (rawParamIDs.size() % 2 != 0) {
        error();
        return emptyResult;
      }

      for (unsigned i = 0, n = rawParamIDs.size(); i != n; i += 2) {
        auto paramTy = getType(rawParamIDs[i])->castTo<GenericTypeParamType>();
        paramTypes.push_back(paramTy);

        if (wantEnvironment) {
          auto contextTy = getType(rawParamIDs[i+1]);

          auto result = interfaceToArchetypeMap.insert(
                                              std::make_pair(paramTy, contextTy));
          assert(result.second);
        }
      }
      break;
    }

    case SIL_GENERIC_ENVIRONMENT: {
      ArrayRef<uint64_t> rawParamIDs;
      SILGenericEnvironmentLayout::readRecord(scratch, rawParamIDs);
      lastRecordOffset.reset();

      if (rawParamIDs.size() % 3 != 0) {
        error();
        return emptyResult;
      }

      for (unsigned i = 0, n = rawParamIDs.size(); i != n; i += 3) {
        Identifier name = getIdentifier(rawParamIDs[i]);
        auto paramTy = getType(rawParamIDs[i+1])->castTo<GenericTypeParamType>();

        if (!name.empty()) {
          auto paramDecl =
            createDecl<GenericTypeParamDecl>(getAssociatedModule(),
                                             name,
                                             SourceLoc(),
                                             paramTy->getDepth(),
                                             paramTy->getIndex());
          paramTy = paramDecl->getDeclaredInterfaceType()
                     ->castTo<GenericTypeParamType>();
        }

        paramTypes.push_back(paramTy);

        if (wantEnvironment) {
          auto contextTy = getType(rawParamIDs[i+2]);

          auto result = interfaceToArchetypeMap.insert(
                                              std::make_pair(paramTy, contextTy));
          assert(result.second);
        }
      }
      break;
    }

    default:
      return emptyResult;
    }
  }

  if (paramTypes.empty()) {
    return emptyResult;
  }

  // Read the generic requirements.
  ArrayRef<Requirement> requirements;
  SmallVector<Requirement, 4> requirementsVec;
  if (optRequirements) {
    requirements = *optRequirements;
  } else {
    readGenericRequirements(requirementsVec, cursor);
    requirements = requirementsVec;
  }

  // Construct the generic signature from the loaded parameters and
  // requirements.
  auto signature = GenericSignature::get(paramTypes, requirements);

  // If the caller didn't want the full environment, we're done.
  if (!wantEnvironment) return signature;

  // Create the generic requirement.
  return GenericEnvironment::get(signature, interfaceToArchetypeMap);
}

llvm::PointerUnion<GenericSignature *, GenericEnvironment *>
ModuleFile::getGenericSignatureOrEnvironment(
                                         serialization::GenericEnvironmentID ID,
                                         bool wantEnvironment) {
  // Zero is a sentinel for having no generic environment.
  if (ID == 0) {
    // Make sure we give the caller the requested type.
    llvm::PointerUnion<GenericSignature *, GenericEnvironment *> result;
    if (wantEnvironment)
      result = static_cast<GenericEnvironment *>(nullptr);

    return result;
  }

  assert(ID <= GenericEnvironments.size() && "invalid GenericEnvironment ID");
  auto &envOrOffset = GenericEnvironments[ID-1];

  // If we've already deserialized this generic environment, return it.
  if (envOrOffset.isComplete()) {
    return envOrOffset.get();
  }

  // Read the generic environment.
  BCOffsetRAII restoreOffset(DeclTypeCursor);
  DeclTypeCursor.JumpToBit(envOrOffset);

  auto result = readGenericSignatureOrEnvironment(DeclTypeCursor,
                                                  wantEnvironment,
                                                  None);
  if (result.isNull()) {
    envOrOffset = nullptr;
    return envOrOffset.get();
  }

  if (auto signature = result.dyn_cast<GenericSignature *>()) {
    assert(!wantEnvironment && "Reader should have produced the environment");
    return signature;
  }

  auto genericEnv = result.get<GenericEnvironment *>();
  envOrOffset = genericEnv;
  return genericEnv;
}

GenericEnvironment *ModuleFile::getGenericEnvironment(
                                       serialization::GenericEnvironmentID ID) {
  return getGenericSignatureOrEnvironment(ID, /*wantEnvironment=*/true)
           .get<GenericEnvironment *>();
;
}

bool ModuleFile::readMembers(SmallVectorImpl<Decl *> &Members) {
  using namespace decls_block;

  auto entry = DeclTypeCursor.advance();
  if (entry.Kind != llvm::BitstreamEntry::Record)
    return true;

  SmallVector<uint64_t, 16> memberIDBuffer;

  unsigned kind = DeclTypeCursor.readRecord(entry.ID, memberIDBuffer);
  assert(kind == MEMBERS);
  (void)kind;

  ArrayRef<uint64_t> rawMemberIDs;
  decls_block::MembersLayout::readRecord(memberIDBuffer, rawMemberIDs);

  if (rawMemberIDs.empty())
    return false;

  Members.reserve(rawMemberIDs.size());
  for (DeclID rawID : rawMemberIDs) {
    Decl *D = getDecl(rawID);
    assert(D && "unable to deserialize next member");
    Members.push_back(D);
  }

  return false;
}

bool ModuleFile::readDefaultWitnessTable(ProtocolDecl *proto) {
  using namespace decls_block;

  auto entry = DeclTypeCursor.advance();
  if (entry.Kind != llvm::BitstreamEntry::Record)
    return true;

  SmallVector<uint64_t, 16> witnessIDBuffer;

  unsigned kind = DeclTypeCursor.readRecord(entry.ID, witnessIDBuffer);
  assert(kind == DEFAULT_WITNESS_TABLE);
  (void)kind;

  ArrayRef<uint64_t> rawWitnessIDs;
  decls_block::DefaultWitnessTableLayout::readRecord(
      witnessIDBuffer, rawWitnessIDs);

  if (rawWitnessIDs.empty())
    return false;

  unsigned e = rawWitnessIDs.size();
  assert(e % 2 == 0 && "malformed default witness table");
  (void) e;

  for (unsigned i = 0, e = rawWitnessIDs.size(); i < e; i += 2) {
    ValueDecl *requirement = cast<ValueDecl>(getDecl(rawWitnessIDs[i]));
    assert(requirement && "unable to deserialize next requirement");
    ValueDecl *witness = cast<ValueDecl>(getDecl(rawWitnessIDs[i + 1]));
    assert(witness && "unable to deserialize next witness");
    assert(requirement->getDeclContext() == proto);

    proto->setDefaultWitness(requirement, witness);
  }

  return false;
}

static Optional<swift::CtorInitializerKind>
getActualCtorInitializerKind(uint8_t raw) {
  switch (serialization::CtorInitializerKind(raw)) {
#define CASE(NAME) \
  case serialization::CtorInitializerKind::NAME: \
    return swift::CtorInitializerKind::NAME;
  CASE(Designated)
  CASE(Convenience)
  CASE(Factory)
  CASE(ConvenienceFactory)
#undef CASE
  }
  return None;
}

/// Remove values from \p values that don't match the expected type or module.
///
/// Any of \p expectedTy, \p expectedModule, or \p expectedGenericSig can be
/// omitted, in which case any type or module is accepted. Values imported
/// from Clang can also appear in any module.
static void filterValues(Type expectedTy, Module *expectedModule,
                         CanGenericSignature expectedGenericSig, bool isType,
                         bool inProtocolExt,
                         Optional<swift::CtorInitializerKind> ctorInit,
                         SmallVectorImpl<ValueDecl *> &values) {
  CanType canTy;
  if (expectedTy)
    canTy = expectedTy->getCanonicalType();

  auto newEnd = std::remove_if(values.begin(), values.end(),
                               [=](ValueDecl *value) {
    if (isType != isa<TypeDecl>(value))
      return true;
    if (!value->hasInterfaceType())
      return true;
    if (canTy && value->getInterfaceType()->getCanonicalType() != canTy)
      return true;
    // FIXME: Should be able to move a value from an extension in a derived
    // module to the original definition in a base module.
    if (expectedModule && !value->hasClangNode() &&
        value->getModuleContext() != expectedModule)
      return true;

    // If we're expecting a member within a constrained extension with a
    // particular generic signature, match that signature.
    if (expectedGenericSig &&
        value->getDeclContext()->getGenericSignatureOfContext()
          ->getCanonicalSignature() != expectedGenericSig)
      return true;

    // If we don't expect a specific generic signature, ignore anything from a
    // constrained extension.
    if (!expectedGenericSig &&
        isa<ExtensionDecl>(value->getDeclContext()) &&
        cast<ExtensionDecl>(value->getDeclContext())->isConstrainedExtension())
      return true;

    // If we're looking at members of a protocol or protocol extension,
    // filter by whether we expect to find something in a protocol extension or
    // not. This lets us distinguish between a protocol member and a protocol
    // extension member that have the same type.
    if (value->getDeclContext()->getAsProtocolOrProtocolExtensionContext() &&
        (bool)value->getDeclContext()->getAsProtocolExtensionContext()
          != inProtocolExt)
      return true;

    // If we're expecting an initializer with a specific kind, and this is not
    // an initializer with that kind, remove it.
    if (ctorInit) {
      if (!isa<ConstructorDecl>(value) ||
          cast<ConstructorDecl>(value)->getInitKind() != *ctorInit)
        return true;
    }
    return false;
  });
  values.erase(newEnd, values.end());
}

Decl *ModuleFile::resolveCrossReference(Module *M, uint32_t pathLen) {
  using namespace decls_block;
  assert(M && "missing dependency");
  PrettyXRefTrace pathTrace(*M);

  auto entry = DeclTypeCursor.advance(AF_DontPopBlockAtEnd);
  if (entry.Kind != llvm::BitstreamEntry::Record) {
    error();
    return nullptr;
  }

  SmallVector<ValueDecl *, 8> values;
  SmallVector<uint64_t, 8> scratch;
  StringRef blobData;

  // Read the first path piece. This one is special because lookup is performed
  // against the base module, rather than against the previous link in the path.
  // In particular, operator path pieces represent actual operators here, but
  // filters on operator functions when they appear later on.
  scratch.clear();
  unsigned recordID = DeclTypeCursor.readRecord(entry.ID, scratch,
                                                &blobData);
  switch (recordID) {
  case XREF_TYPE_PATH_PIECE:
  case XREF_VALUE_PATH_PIECE: {
    IdentifierID IID;
    TypeID TID = 0;
    bool isType = (recordID == XREF_TYPE_PATH_PIECE);
    bool onlyInNominal = false;
    bool inProtocolExt = false;
    if (isType)
      XRefTypePathPieceLayout::readRecord(scratch, IID, onlyInNominal);
    else
      XRefValuePathPieceLayout::readRecord(scratch, TID, IID, inProtocolExt);

    Identifier name = getIdentifier(IID);
    pathTrace.addValue(name);

    Type filterTy = getType(TID);
    if (!isType)
      pathTrace.addType(filterTy);

    bool retrying = false;
    retry:

    M->lookupQualified(ModuleType::get(M), name,
                       NL_QualifiedDefault | NL_KnownNoDependency,
                       /*typeResolver=*/nullptr, values);
    filterValues(filterTy, nullptr, nullptr, isType, inProtocolExt, None,
                 values);

    // HACK HACK HACK: Omit-needless-words hack to try to cope with
    // the "NS" prefix being added/removed. No "real" compiler mode
    // has to go through this path, but it's an option we toggle for
    // testing.
    if (values.empty() && !retrying &&
        (M->getName().str() == "ObjectiveC" ||
         M->getName().str() == "Foundation")) {
      if (name.str().startswith("NS")) {
        if (name.str().size() > 2 && name.str() != "NSCocoaError") {
          auto known = getKnownFoundationEntity(name.str());
          if (!known) {
            name = getContext().getIdentifier(name.str().substr(2));
            retrying = true;
            goto retry;
          }
        }
      } else {
        SmallString<16> buffer;
        buffer += "NS";
        buffer += name.str();
        // FIXME: Try uppercasing for non-types.
        name = getContext().getIdentifier(buffer);
        retrying = true;
        goto retry;
      }
    }

    break;
  }

  case XREF_EXTENSION_PATH_PIECE:
    llvm_unreachable("can only extend a nominal");

  case XREF_OPERATOR_OR_ACCESSOR_PATH_PIECE: {
    IdentifierID IID;
    uint8_t rawOpKind;
    XRefOperatorOrAccessorPathPieceLayout::readRecord(scratch, IID, rawOpKind);

    Identifier opName = getIdentifier(IID);
    pathTrace.addOperator(opName);

    switch (rawOpKind) {
    case OperatorKind::Infix:
      return M->lookupInfixOperator(opName);
    case OperatorKind::Prefix:
      return M->lookupPrefixOperator(opName);
    case OperatorKind::Postfix:
      return M->lookupPostfixOperator(opName);
    case OperatorKind::PrecedenceGroup:
      return M->lookupPrecedenceGroup(opName);
    default:
      // Unknown operator kind.
      error();
      return nullptr;
    }
  }

  case XREF_GENERIC_PARAM_PATH_PIECE:
  case XREF_INITIALIZER_PATH_PIECE:
    llvm_unreachable("only in a nominal or function");

  default:
    // Unknown xref kind.
    pathTrace.addUnknown(recordID);
    error();
    return nullptr;
  }

  if (values.empty()) {
    error();
    return nullptr;
  }

  // Reset module filter.
  M = nullptr;

  /// The generic signature filter.
  CanGenericSignature genericSig = nullptr;

  // For remaining path pieces, filter or drill down into the results we have.
  while (--pathLen) {
    auto entry = DeclTypeCursor.advance(AF_DontPopBlockAtEnd);
    if (entry.Kind != llvm::BitstreamEntry::Record) {
      error();
      return nullptr;
    }

    scratch.clear();
    unsigned recordID = DeclTypeCursor.readRecord(entry.ID, scratch,
                                                  &blobData);
    switch (recordID) {
    case XREF_TYPE_PATH_PIECE:
    case XREF_VALUE_PATH_PIECE:
    case XREF_INITIALIZER_PATH_PIECE: {
      TypeID TID = 0;
      Identifier memberName;
      Optional<swift::CtorInitializerKind> ctorInit;
      bool isType = false;
      bool onlyInNominal = false;
      bool inProtocolExt = false;
      switch (recordID) {
      case XREF_TYPE_PATH_PIECE: {
        IdentifierID IID;
        XRefTypePathPieceLayout::readRecord(scratch, IID, onlyInNominal);
        memberName = getIdentifier(IID);
        isType = true;
        break;
      }

      case XREF_VALUE_PATH_PIECE: {
        IdentifierID IID;
        XRefValuePathPieceLayout::readRecord(scratch, TID, IID, inProtocolExt);
        memberName = getIdentifier(IID);
        break;
      }

      case XREF_INITIALIZER_PATH_PIECE: {
        uint8_t kind;
        XRefInitializerPathPieceLayout::readRecord(scratch, TID, inProtocolExt,
                                                   kind);
        memberName = getContext().Id_init;
        ctorInit = getActualCtorInitializerKind(kind);
        break;
      }
        
      default:
        llvm_unreachable("Unhandled path piece");
      }

      pathTrace.addValue(memberName);

      Type filterTy = getType(TID);
      if (!isType)
        pathTrace.addType(filterTy);

      if (values.size() != 1) {
        error();
        return nullptr;
      }

      auto nominal = dyn_cast<NominalTypeDecl>(values.front());
      values.clear();

      if (!nominal) {
        error();
        return nullptr;
      }

      auto members = nominal->lookupDirect(memberName, onlyInNominal);
      values.append(members.begin(), members.end());
      filterValues(filterTy, M, genericSig, isType, inProtocolExt, ctorInit,
                   values);
      break;
    }

    case XREF_EXTENSION_PATH_PIECE: {
      ModuleID ownerID;
      ArrayRef<uint64_t> genericParamIDs;
      XRefExtensionPathPieceLayout::readRecord(scratch, ownerID,
                                               genericParamIDs);
      M = getModule(ownerID);
      pathTrace.addExtension(M);

      // Read the generic signature, if we have one.
      if (!genericParamIDs.empty()) {
        SmallVector<GenericTypeParamType *, 4> params;
        SmallVector<Requirement, 5> requirements;
        for (TypeID paramID : genericParamIDs) {
          params.push_back(getType(paramID)->castTo<GenericTypeParamType>());
        }
        readGenericRequirements(requirements, DeclTypeCursor);

        genericSig = GenericSignature::getCanonical(params, requirements);
      }

      continue;
    }

    case XREF_OPERATOR_OR_ACCESSOR_PATH_PIECE: {
      uint8_t rawKind;
      XRefOperatorOrAccessorPathPieceLayout::readRecord(scratch, None,
                                                        rawKind);

      if (values.size() == 1) {
        if (auto storage = dyn_cast<AbstractStorageDecl>(values.front())) {
          pathTrace.addAccessor(rawKind);
          switch (rawKind) {
          case Getter:
            values.front() = storage->getGetter();
            break;
          case Setter:
            values.front() = storage->getSetter();
            break;
          case MaterializeForSet:
            values.front() = storage->getMaterializeForSetFunc();
            break;
          case Addressor:
            values.front() = storage->getAddressor();
            break;
          case MutableAddressor:
            values.front() = storage->getMutableAddressor();
            break;
          case WillSet:
          case DidSet:
            llvm_unreachable("invalid XREF accessor kind");
          default:
            // Unknown accessor kind.
            error();
            return nullptr;
          }

          break;
        }
      }

      pathTrace.addOperatorFilter(rawKind);

      auto newEnd = std::remove_if(values.begin(), values.end(),
                                   [=](ValueDecl *value) {
        auto fn = dyn_cast<FuncDecl>(value);
        if (!fn)
          return true;
        if (!fn->getOperatorDecl())
          return true;
        if (getStableFixity(fn->getOperatorDecl()->getKind()) != rawKind)
          return true;
        return false;
      });
      values.erase(newEnd, values.end());
      break;
    }

    case XREF_GENERIC_PARAM_PATH_PIECE: {
      if (values.size() != 1) {
        error();
        return nullptr;
      }

      uint32_t paramIndex;
      XRefGenericParamPathPieceLayout::readRecord(scratch, paramIndex);

      pathTrace.addGenericParam(paramIndex);

      ValueDecl *base = values.front();
      GenericParamList *paramList = nullptr;

      if (auto nominal = dyn_cast<NominalTypeDecl>(base)) {
        if (genericSig) {
          // Find an extension in the requested module that has the
          // correct generic signature.
          for (auto ext : nominal->getExtensions()) {
            if (ext->getModuleContext() == M &&
                ext->getGenericSignature()->getCanonicalSignature()
                  == genericSig) {
              paramList = ext->getGenericParams();
              break;
            }
          }
          assert(paramList && "Couldn't find constrained extension");
        } else {
          // Simple case: use the nominal type's generic parameters.
          paramList = nominal->getGenericParams();
        }
      } else if (auto alias = dyn_cast<TypeAliasDecl>(base)) {
        paramList = alias->getGenericParams();
      } else if (auto fn = dyn_cast<AbstractFunctionDecl>(base))
        paramList = fn->getGenericParams();

      if (!paramList || paramIndex >= paramList->size()) {
        error();
        return nullptr;
      }

      values.clear();
      values.push_back(paramList->getParams()[paramIndex]);
      assert(values.back());
      break;
    }

    default:
      // Unknown xref path piece.
      pathTrace.addUnknown(recordID);
      error();
      return nullptr;
    }

    PrettyStackTraceModuleFile traceMsg(
        "If you're seeing a crash here, check that your SDK and dependencies "
        "match the versions used to build", this);

    if (values.empty()) {
      error();
      return nullptr;
    }

    // Reset the module filter.
    M = nullptr;
    genericSig = nullptr;
  }

  // Make sure we /used/ the last module filter we got.
  // This catches the case where the last path piece we saw was an Extension
  // path piece, which is not a valid way to end a path. (Cross-references to
  // extensions are not allowed because they cannot be uniquely named.)
  if (M) {
    error();
    return nullptr;
  }

  // When all is said and done, we should have a single value here to return.
  if (values.size() != 1) {
    error();
    return nullptr;
  }

  return values.front();
}

Identifier ModuleFile::getIdentifier(IdentifierID IID) {
  if (IID == 0)
    return Identifier();

  size_t rawID = IID - NUM_SPECIAL_MODULES;
  assert(rawID < Identifiers.size() && "invalid identifier ID");
  auto identRecord = Identifiers[rawID];

  if (identRecord.Offset == 0)
    return identRecord.Ident;

  assert(!IdentifierData.empty() && "no identifier data in module");

  StringRef rawStrPtr = IdentifierData.substr(identRecord.Offset);
  size_t terminatorOffset = rawStrPtr.find('\0');
  assert(terminatorOffset != StringRef::npos &&
         "unterminated identifier string data");

  return getContext().getIdentifier(rawStrPtr.slice(0, terminatorOffset));
}

DeclContext *ModuleFile::getLocalDeclContext(DeclContextID DCID) {
  assert(DCID != 0 && "invalid local DeclContext ID 0");
  auto &declContextOrOffset = LocalDeclContexts[DCID-1];

  if (declContextOrOffset.isComplete())
    return declContextOrOffset;

  BCOffsetRAII restoreOffset(DeclTypeCursor);
  DeclTypeCursor.JumpToBit(declContextOrOffset);
  auto entry = DeclTypeCursor.advance();

  if (entry.Kind != llvm::BitstreamEntry::Record) {
    error();
    return nullptr;
  }

  ASTContext &ctx = getContext();
  SmallVector<uint64_t, 64> scratch;
  StringRef blobData;

  unsigned recordID = DeclTypeCursor.readRecord(entry.ID, scratch,
                                                &blobData);
  switch(recordID) {
  case decls_block::ABSTRACT_CLOSURE_EXPR_CONTEXT: {
    TypeID closureTypeID;
    unsigned discriminator = 0;
    bool implicit = false;
    DeclContextID parentID;

    decls_block::AbstractClosureExprLayout::readRecord(scratch,
                                                       closureTypeID,
                                                       implicit,
                                                       discriminator,
                                                       parentID);
    DeclContext *parent = getDeclContext(parentID);
    auto type = getType(closureTypeID);

    declContextOrOffset = new (ctx)
      SerializedAbstractClosureExpr(type, implicit, discriminator, parent);
    break;
  }

  case decls_block::TOP_LEVEL_CODE_DECL_CONTEXT: {
    DeclContextID parentID;
    decls_block::TopLevelCodeDeclContextLayout::readRecord(scratch,
                                                           parentID);
    DeclContext *parent = getDeclContext(parentID);

    declContextOrOffset = new (ctx) SerializedTopLevelCodeDeclContext(parent);
    break;
  }

  case decls_block::PATTERN_BINDING_INITIALIZER_CONTEXT: {
    DeclID bindingID;
    uint32_t bindingIndex;
    decls_block::PatternBindingInitializerLayout::readRecord(scratch,
                                                             bindingID,
                                                             bindingIndex);
    auto decl = getDecl(bindingID);
    PatternBindingDecl *binding = cast<PatternBindingDecl>(decl);

    if (!declContextOrOffset.isComplete())
      declContextOrOffset = new (ctx)
        SerializedPatternBindingInitializer(binding, bindingIndex);
    break;
  }

  case decls_block::DEFAULT_ARGUMENT_INITIALIZER_CONTEXT: {
    DeclContextID parentID;
    unsigned index = 0;
    decls_block::DefaultArgumentInitializerLayout::readRecord(scratch,
                                                              parentID,
                                                              index);
    DeclContext *parent = getDeclContext(parentID);

    declContextOrOffset = new (ctx)
      SerializedDefaultArgumentInitializer(index, parent);
    break;
  }

  default:
    llvm_unreachable("Unknown record ID found when reading local DeclContext.");
  }
  return declContextOrOffset;
}

DeclContext *ModuleFile::getDeclContext(DeclContextID DCID) {
  if (DCID == 0)
    return FileContext;

  assert(DCID <= DeclContexts.size() && "invalid DeclContext ID");
  auto &declContextOrOffset = DeclContexts[DCID-1];

  if (declContextOrOffset.isComplete())
    return declContextOrOffset;

  BCOffsetRAII restoreOffset(DeclTypeCursor);
  DeclTypeCursor.JumpToBit(declContextOrOffset);
  auto entry = DeclTypeCursor.advance();

  if (entry.Kind != llvm::BitstreamEntry::Record) {
    error();
    return nullptr;
  }

  SmallVector<uint64_t, 64> scratch;
  StringRef blobData;

  unsigned recordID = DeclTypeCursor.readRecord(entry.ID, scratch, &blobData);

  if (recordID != decls_block::DECL_CONTEXT)
    llvm_unreachable("Expected a DECL_CONTEXT record");

  DeclContextID declOrDeclContextId;
  bool isDecl;

  decls_block::DeclContextLayout::readRecord(scratch, declOrDeclContextId,
                                             isDecl);

  if (!isDecl)
    return getLocalDeclContext(declOrDeclContextId);

  auto D = getDecl(declOrDeclContextId);

  if (auto ND = dyn_cast<NominalTypeDecl>(D)) {
    declContextOrOffset = ND;
  } else if (auto ED = dyn_cast<ExtensionDecl>(D)) {
    declContextOrOffset = ED;
  } else if (auto AFD = dyn_cast<AbstractFunctionDecl>(D)) {
    declContextOrOffset = AFD;
  } else if (auto SD = dyn_cast<SubscriptDecl>(D)) {
    declContextOrOffset = SD;
  } else if (auto TAD = dyn_cast<TypeAliasDecl>(D)) {
    declContextOrOffset = TAD;
  } else {
    llvm_unreachable("Unknown Decl : DeclContext kind");
  }
  
  return declContextOrOffset;
}

Module *ModuleFile::getModule(ModuleID MID) {
  if (MID < NUM_SPECIAL_MODULES) {
    switch (static_cast<SpecialModuleID>(static_cast<uint8_t>(MID))) {
    case BUILTIN_MODULE_ID:
      return getContext().TheBuiltinModule;
    case CURRENT_MODULE_ID:
      return FileContext->getParentModule();
    case OBJC_HEADER_MODULE_ID: {
      auto clangImporter =
        static_cast<ClangImporter *>(getContext().getClangModuleLoader());
      return clangImporter->getImportedHeaderModule();
    }
    case NUM_SPECIAL_MODULES:
      llvm_unreachable("implementation detail only");
    }
  }
  return getModule(getIdentifier(MID));
}

Module *ModuleFile::getModule(ArrayRef<Identifier> name) {
  if (name.empty() || name.front().empty())
    return getContext().TheBuiltinModule;

  // FIXME: duplicated from NameBinder::getModule
  if (name.size() == 1 &&
      name.front() == FileContext->getParentModule()->getName()) {
    if (!ShadowedModule) {
      auto importer = getContext().getClangModuleLoader();
      assert(importer && "no way to import shadowed module");
      ShadowedModule = importer->loadModule(SourceLoc(),
                                            { { name.front(), SourceLoc() } });
    }

    return ShadowedModule;
  }

  SmallVector<ImportDecl::AccessPathElement, 4> importPath;
  for (auto pathElem : name)
    importPath.push_back({ pathElem, SourceLoc() });
  return getContext().getModule(importPath);
}


/// Translate from the Serialization associativity enum values to the AST
/// strongly-typed enum.
///
/// The former is guaranteed to be stable, but may not reflect this version of
/// the AST.
static Optional<swift::Associativity> getActualAssociativity(uint8_t assoc) {
  switch (assoc) {
  case serialization::Associativity::LeftAssociative:
    return swift::Associativity::Left;
  case serialization::Associativity::RightAssociative:
    return swift::Associativity::Right;
  case serialization::Associativity::NonAssociative:
    return swift::Associativity::None;
  default:
    return None;
  }
}

static Optional<swift::StaticSpellingKind>
getActualStaticSpellingKind(uint8_t raw) {
  switch (serialization::StaticSpellingKind(raw)) {
  case serialization::StaticSpellingKind::None:
    return swift::StaticSpellingKind::None;
  case serialization::StaticSpellingKind::KeywordStatic:
    return swift::StaticSpellingKind::KeywordStatic;
  case serialization::StaticSpellingKind::KeywordClass:
    return swift::StaticSpellingKind::KeywordClass;
  }
  return None;
}

static bool isDeclAttrRecord(unsigned ID) {
  using namespace decls_block;
  switch (ID) {
#define DECL_ATTR(NAME, CLASS, ...) case CLASS##_DECL_ATTR: return true;
#include "swift/Serialization/DeclTypeRecordNodes.def"
  default: return false;
  }
}

static Optional<swift::Accessibility>
getActualAccessibility(uint8_t raw) {
  switch (serialization::AccessibilityKind(raw)) {
#define CASE(NAME) \
  case serialization::AccessibilityKind::NAME: \
    return Accessibility::NAME;
  CASE(Private)
  CASE(FilePrivate)
  CASE(Internal)
  CASE(Public)
  CASE(Open)
#undef CASE
  }
  return None;
}

static Optional<swift::OptionalTypeKind>
getActualOptionalTypeKind(uint8_t raw) {
  switch (serialization::OptionalTypeKind(raw)) {
  case serialization::OptionalTypeKind::None:
    return OTK_None;
  case serialization::OptionalTypeKind::Optional:
    return OTK_Optional;
  case serialization::OptionalTypeKind::ImplicitlyUnwrappedOptional:
    return OTK_ImplicitlyUnwrappedOptional;
  }

  return None;
}

static Optional<swift::AddressorKind>
getActualAddressorKind(uint8_t raw) {
  switch (serialization::AddressorKind(raw)) {
  case serialization::AddressorKind::NotAddressor:
    return swift::AddressorKind::NotAddressor;
  case serialization::AddressorKind::Unsafe:
    return swift::AddressorKind::Unsafe;
  case serialization::AddressorKind::Owning:
    return swift::AddressorKind::Owning;
  case serialization::AddressorKind::NativeOwning:
    return swift::AddressorKind::NativeOwning;
  case serialization::AddressorKind::NativePinning:
    return swift::AddressorKind::NativePinning;
  }

  return None;
}

void ModuleFile::configureStorage(AbstractStorageDecl *decl,
                                  unsigned rawStorageKind,
                                  serialization::DeclID getter,
                                  serialization::DeclID setter,
                                  serialization::DeclID materializeForSet,
                                  serialization::DeclID addressor,
                                  serialization::DeclID mutableAddressor,
                                  serialization::DeclID willSet,
                                  serialization::DeclID didSet) {
  // We currently don't serialize these locations.
  SourceLoc beginLoc, endLoc;

  auto makeAddressed = [&] {
    decl->makeAddressed(beginLoc,
                        cast_or_null<FuncDecl>(getDecl(addressor)),
                        cast_or_null<FuncDecl>(getDecl(mutableAddressor)),
                        endLoc);
  };

  auto addTrivialAccessors = [&] {
    decl->addTrivialAccessors(
                       cast_or_null<FuncDecl>(getDecl(getter)),
                       cast_or_null<FuncDecl>(getDecl(setter)),
                       cast_or_null<FuncDecl>(getDecl(materializeForSet)));
  };

  auto setObservingAccessors = [&] {
    decl->setObservingAccessors(
                       cast_or_null<FuncDecl>(getDecl(getter)),
                       cast_or_null<FuncDecl>(getDecl(setter)),
                       cast_or_null<FuncDecl>(getDecl(materializeForSet)));
  };

  switch ((StorageKind) rawStorageKind) {
  case StorageKind::Stored:
    return;

  case StorageKind::StoredWithTrivialAccessors:
    addTrivialAccessors();
    return;

  case StorageKind::StoredWithObservers:
    decl->makeStoredWithObservers(beginLoc,
                       cast_or_null<FuncDecl>(getDecl(willSet)),
                       cast_or_null<FuncDecl>(getDecl(didSet)),
                       endLoc);
    setObservingAccessors();
    return;

  case StorageKind::InheritedWithObservers:
    decl->makeInheritedWithObservers(beginLoc,
                       cast_or_null<FuncDecl>(getDecl(willSet)),
                       cast_or_null<FuncDecl>(getDecl(didSet)),
                       endLoc);
    setObservingAccessors();
    return;

  case StorageKind::Addressed:
    makeAddressed();
    return;

  case StorageKind::AddressedWithTrivialAccessors:
    makeAddressed();
    addTrivialAccessors();
    return;

  case StorageKind::AddressedWithObservers:
    decl->makeAddressedWithObservers(beginLoc,
                       cast_or_null<FuncDecl>(getDecl(addressor)),
                       cast_or_null<FuncDecl>(getDecl(mutableAddressor)),
                       cast_or_null<FuncDecl>(getDecl(willSet)),
                       cast_or_null<FuncDecl>(getDecl(didSet)),
                       endLoc);
    setObservingAccessors();
    return;

  case StorageKind::Computed:
    decl->makeComputed(beginLoc,
                       cast_or_null<FuncDecl>(getDecl(getter)),
                       cast_or_null<FuncDecl>(getDecl(setter)),
                       cast_or_null<FuncDecl>(getDecl(materializeForSet)),
                       endLoc);
    return;

  case StorageKind::ComputedWithMutableAddress:
    decl->makeComputedWithMutableAddress(beginLoc,
                       cast_or_null<FuncDecl>(getDecl(getter)),
                       cast_or_null<FuncDecl>(getDecl(setter)),
                       cast_or_null<FuncDecl>(getDecl(materializeForSet)),
                       cast_or_null<FuncDecl>(getDecl(mutableAddressor)),
                       endLoc);
    return;
  }
  llvm_unreachable("bad storage kind");
}

template <typename T, typename ...Args>
T *ModuleFile::createDecl(Args &&... args) {
  // Note that this method is not used for all decl kinds.
  static_assert(std::is_base_of<Decl, T>::value, "not a Decl");
  T *result = new (getContext()) T(std::forward<Args>(args)...);
  result->setEarlyAttrValidation(true);
  return result;
}

static const uint64_t lazyConformanceContextDataPositionMask = 0xFFFFFFFFFFFF;

/// Decode the context data for lazily-loaded conformances.
static std::pair<uint64_t, uint64_t> decodeLazyConformanceContextData(
                                       uint64_t contextData) {
  return std::make_pair(contextData >> 48,
                        contextData & lazyConformanceContextDataPositionMask);
}

/// Encode the context data for lazily-loaded conformances.
static uint64_t encodeLazyConformanceContextData(uint64_t numProtocols,
                                                 uint64_t bitPosition) {
  assert(numProtocols < 0xFFFF);
  assert(bitPosition < lazyConformanceContextDataPositionMask);
  return (numProtocols << 48) | bitPosition;
}

Decl *ModuleFile::getDecl(DeclID DID, Optional<DeclContext *> ForcedContext) {
  if (DID == 0)
    return nullptr;

  assert(DID <= Decls.size() && "invalid decl ID");
  auto &declOrOffset = Decls[DID-1];

  if (declOrOffset.isComplete())
    return declOrOffset;

  BCOffsetRAII restoreOffset(DeclTypeCursor);
  DeclTypeCursor.JumpToBit(declOrOffset);
  auto entry = DeclTypeCursor.advance();

  if (entry.Kind != llvm::BitstreamEntry::Record) {
    // We don't know how to serialize decls represented by sub-blocks.
    error();
    return nullptr;
  }

  ASTContext &ctx = getContext();
  SmallVector<uint64_t, 64> scratch;
  StringRef blobData;

  // Read the attributes (if any).
  DeclAttribute *DAttrs = nullptr;
  DeclAttribute **AttrsNext = &DAttrs;
  auto AddAttribute = [&](DeclAttribute *Attr) {
    // Advance the linked list.
    *AttrsNext = Attr;
    AttrsNext = Attr->getMutableNext();
  };
  unsigned recordID;

  class PrivateDiscriminatorRAII {
    ModuleFile &moduleFile;
    Serialized<Decl *> &declOrOffset;

  public:
    Identifier discriminator;

    PrivateDiscriminatorRAII(ModuleFile &moduleFile,
                      Serialized<Decl *> &declOrOffset)
      : moduleFile(moduleFile), declOrOffset(declOrOffset) {}

    ~PrivateDiscriminatorRAII() {
      if (!discriminator.empty() && declOrOffset.isComplete())
        if (auto value = dyn_cast_or_null<ValueDecl>(declOrOffset.get()))
          moduleFile.PrivateDiscriminatorsByValue[value] = discriminator;
    }
  };

  class LocalDiscriminatorRAII {
    Serialized<Decl *> &declOrOffset;

  public:
    unsigned discriminator;

    LocalDiscriminatorRAII(Serialized<Decl *> &declOrOffset)
      : declOrOffset(declOrOffset), discriminator(0) {}

    ~LocalDiscriminatorRAII() {
      if (discriminator != 0 && declOrOffset.isComplete())
        if (auto value = dyn_cast<ValueDecl>(declOrOffset.get()))
          value->setLocalDiscriminator(discriminator);
    }
  };

  PrivateDiscriminatorRAII privateDiscriminatorRAII{*this, declOrOffset};
  LocalDiscriminatorRAII localDiscriminatorRAII(declOrOffset);
  DeserializingEntityRAII deserializingEntity(*this);

  // Local function that handles the "inherited" list for a type.
  auto handleInherited
    = [&](TypeDecl *nominal, ArrayRef<uint64_t> rawInheritedIDs) {
      auto inheritedTypes = ctx.Allocate<TypeLoc>(rawInheritedIDs.size());
      for_each(inheritedTypes, rawInheritedIDs,
               [this](TypeLoc &tl, uint64_t rawID) {
         tl = TypeLoc::withoutLoc(getType(rawID));
      });
      nominal->setInherited(inheritedTypes);
      nominal->setCheckedInheritanceClause();
  };

  while (true) {
    if (entry.Kind != llvm::BitstreamEntry::Record) {
      // We don't know how to serialize decls represented by sub-blocks.
      error();
      return nullptr;
    }

    recordID = DeclTypeCursor.readRecord(entry.ID, scratch, &blobData);

    if (isDeclAttrRecord(recordID)) {
      DeclAttribute *Attr = nullptr;
      switch (recordID) {
      case decls_block::SILGenName_DECL_ATTR: {
        bool isImplicit;
        serialization::decls_block::SILGenNameDeclAttrLayout::readRecord(
            scratch, isImplicit);
        Attr = new (ctx) SILGenNameAttr(blobData, isImplicit);
        break;
      }

      case decls_block::CDecl_DECL_ATTR: {
        bool isImplicit;
        serialization::decls_block::CDeclDeclAttrLayout::readRecord(
            scratch, isImplicit);
        Attr = new (ctx) CDeclAttr(blobData, isImplicit);
        break;
      }

      case decls_block::Alignment_DECL_ATTR: {
        bool isImplicit;
        unsigned alignment;
        serialization::decls_block::AlignmentDeclAttrLayout::readRecord(
            scratch, isImplicit, alignment);
        Attr = new (ctx) AlignmentAttr(alignment, SourceLoc(), SourceRange(),
                                       isImplicit);
        break;
      }
      
      case decls_block::SwiftNativeObjCRuntimeBase_DECL_ATTR: {
        bool isImplicit;
        IdentifierID nameID;
        serialization::decls_block::SwiftNativeObjCRuntimeBaseDeclAttrLayout
          ::readRecord(scratch, isImplicit, nameID);
        
        auto name = getIdentifier(nameID);
        Attr = new (ctx) SwiftNativeObjCRuntimeBaseAttr(name, SourceLoc(),
                                                        SourceRange(),
                                                        isImplicit);
        break;
      }

      case decls_block::Semantics_DECL_ATTR: {
        bool isImplicit;
        serialization::decls_block::SemanticsDeclAttrLayout::readRecord(
            scratch, isImplicit);
        Attr = new (ctx) SemanticsAttr(blobData, isImplicit);
        break;
      }

      case decls_block::Inline_DECL_ATTR: {
        unsigned kind;
        serialization::decls_block::InlineDeclAttrLayout::readRecord(
            scratch, kind);
        Attr = new (ctx) InlineAttr((InlineKind)kind);
        break;
      }

      case decls_block::Effects_DECL_ATTR: {
        unsigned kind;
        serialization::decls_block::EffectsDeclAttrLayout::readRecord(scratch,
                                                                      kind);
        Attr = new (ctx) EffectsAttr((EffectsKind)kind);
        break;
      }

      case decls_block::Available_DECL_ATTR: {
#define LIST_VER_TUPLE_PIECES(X)\
  X##_Major, X##_Minor, X##_Subminor, X##_HasMinor, X##_HasSubminor
#define DEF_VER_TUPLE_PIECES(X) unsigned LIST_VER_TUPLE_PIECES(X)
#define DECODE_VER_TUPLE(X)\
  if (X##_HasMinor) {\
    if (X##_HasSubminor)\
      X = clang::VersionTuple(X##_Major, X##_Minor, X##_Subminor);\
    else\
      X = clang::VersionTuple(X##_Major, X##_Minor);\
    }\
  else X = clang::VersionTuple(X##_Major);

        bool isImplicit;
        bool isUnavailable;
        bool isDeprecated;
        DEF_VER_TUPLE_PIECES(Introduced);
        DEF_VER_TUPLE_PIECES(Deprecated);
        DEF_VER_TUPLE_PIECES(Obsoleted);
        unsigned platform, messageSize, renameSize;
        // Decode the record, pulling the version tuple information.
        serialization::decls_block::AvailableDeclAttrLayout::readRecord(
            scratch, isImplicit, isUnavailable, isDeprecated,
            LIST_VER_TUPLE_PIECES(Introduced),
            LIST_VER_TUPLE_PIECES(Deprecated),
            LIST_VER_TUPLE_PIECES(Obsoleted),
            platform, messageSize, renameSize);

        StringRef message = blobData.substr(0, messageSize);
        blobData = blobData.substr(messageSize);
        StringRef rename = blobData.substr(0, renameSize);
        clang::VersionTuple Introduced, Deprecated, Obsoleted;
        DECODE_VER_TUPLE(Introduced)
        DECODE_VER_TUPLE(Deprecated)
        DECODE_VER_TUPLE(Obsoleted)

        PlatformAgnosticAvailabilityKind platformAgnostic;
        if (isUnavailable)
          platformAgnostic = PlatformAgnosticAvailabilityKind::Unavailable;
        else if (isDeprecated)
          platformAgnostic = PlatformAgnosticAvailabilityKind::Deprecated;
        else if (((PlatformKind)platform) == PlatformKind::none &&
                 (!Introduced.empty() ||
                  !Deprecated.empty() ||
                  !Obsoleted.empty()))
          platformAgnostic =
            PlatformAgnosticAvailabilityKind::SwiftVersionSpecific;
        else
          platformAgnostic = PlatformAgnosticAvailabilityKind::None;

        Attr = new (ctx) AvailableAttr(
          SourceLoc(), SourceRange(),
          (PlatformKind)platform, message, rename,
          Introduced, Deprecated, Obsoleted,
          platformAgnostic, isImplicit);
        break;

#undef DEF_VER_TUPLE_PIECES
#undef LIST_VER_TUPLE_PIECES
#undef DECODE_VER_TUPLE
      }

      case decls_block::AutoClosure_DECL_ATTR: {
        bool isImplicit;
        bool isEscaping;
        serialization::decls_block::AutoClosureDeclAttrLayout::readRecord(
          scratch, isImplicit, isEscaping);
        Attr = new (ctx) AutoClosureAttr(SourceLoc(), SourceRange(),
                                         isEscaping, isImplicit);
        break;
      }

      case decls_block::ObjC_DECL_ATTR: {
        bool isImplicit;
        bool isImplicitName;
        uint64_t numArgs;
        ArrayRef<uint64_t> rawPieceIDs;
        serialization::decls_block::ObjCDeclAttrLayout::readRecord(
          scratch, isImplicit, isImplicitName, numArgs, rawPieceIDs);

        SmallVector<Identifier, 4> pieces;
        for (auto pieceID : rawPieceIDs)
          pieces.push_back(getIdentifier(pieceID));

        if (numArgs == 0)
          Attr = ObjCAttr::create(ctx, None, isImplicitName);
        else
          Attr = ObjCAttr::create(ctx, ObjCSelector(ctx, numArgs-1, pieces),
                                  isImplicitName);
        Attr->setImplicit(isImplicit);
        break;
      }

      case decls_block::Specialize_DECL_ATTR: {
        ArrayRef<uint64_t> rawTypeIDs;
        serialization::decls_block::SpecializeDeclAttrLayout::readRecord(
          scratch, rawTypeIDs);

        SmallVector<TypeLoc, 8> typeLocs;
        for (auto tid : rawTypeIDs)
          typeLocs.push_back(TypeLoc::withoutLoc(getType(tid)));

        Attr = SpecializeAttr::create(ctx, SourceLoc(), SourceRange(),
                                      typeLocs);
        break;
      }

#define SIMPLE_DECL_ATTR(NAME, CLASS, ...) \
      case decls_block::CLASS##_DECL_ATTR: { \
        bool isImplicit; \
        serialization::decls_block::CLASS##DeclAttrLayout::readRecord( \
            scratch, isImplicit); \
        Attr = new (ctx) CLASS##Attr(isImplicit); \
        break; \
      }
#include "swift/AST/Attr.def"

      default:
        // We don't know how to deserialize this kind of attribute.
        error();
        return nullptr;
      }

      if (!Attr)
        return nullptr;

      AddAttribute(Attr);

    } else if (recordID == decls_block::PRIVATE_DISCRIMINATOR) {
      IdentifierID discriminatorID;
      decls_block::PrivateDiscriminatorLayout::readRecord(scratch,
                                                          discriminatorID);
      privateDiscriminatorRAII.discriminator = getIdentifier(discriminatorID);

    } else if (recordID == decls_block::LOCAL_DISCRIMINATOR) {
      unsigned discriminator;
      decls_block::LocalDiscriminatorLayout::readRecord(scratch, discriminator);
      localDiscriminatorRAII.discriminator = discriminator;
    } else {
      break;
    }

    // Advance bitstream cursor to the next record.
    entry = DeclTypeCursor.advance();

    // Prepare to read the next record.
    scratch.clear();
  }

  PrettyDeclDeserialization stackTraceEntry(
     this, declOrOffset, DID, static_cast<decls_block::RecordKind>(recordID));

  switch (recordID) {
  case decls_block::TYPE_ALIAS_DECL: {
    IdentifierID nameID;
    DeclContextID contextID;
    TypeID underlyingTypeID, interfaceTypeID;
    bool isImplicit;
    GenericEnvironmentID genericEnvID;
    uint8_t rawAccessLevel;

    decls_block::TypeAliasLayout::readRecord(scratch, nameID, contextID,
                                             underlyingTypeID, interfaceTypeID,
                                             isImplicit, genericEnvID,
                                             rawAccessLevel);

    auto DC = ForcedContext ? *ForcedContext : getDeclContext(contextID);

    auto genericParams = maybeReadGenericParams(DC);
    if (declOrOffset.isComplete())
      return declOrOffset;

    auto alias = createDecl<TypeAliasDecl>(SourceLoc(), getIdentifier(nameID),
                                           SourceLoc(), genericParams, DC);
    declOrOffset = alias;

    configureGenericEnvironment(alias, genericEnvID);

    alias->setUnderlyingType(getType(underlyingTypeID));

    if (auto accessLevel = getActualAccessibility(rawAccessLevel)) {
      alias->setAccessibility(*accessLevel);
    } else {
      error();
      return nullptr;
    }

    if (auto interfaceType = getType(interfaceTypeID))
      alias->setInterfaceType(interfaceType);

    if (isImplicit)
      alias->setImplicit();

    alias->setCheckedInheritanceClause();
    break;
  }

  case decls_block::GENERIC_TYPE_PARAM_DECL: {
    IdentifierID nameID;
    DeclContextID contextID;
    bool isImplicit;
    unsigned depth;
    unsigned index;

    decls_block::GenericTypeParamDeclLayout::readRecord(scratch, nameID,
                                                        contextID,
                                                        isImplicit,
                                                        depth,
                                                        index);

    auto DC = ForcedContext ? *ForcedContext : getDeclContext(contextID);

    if (declOrOffset.isComplete())
      return declOrOffset;

    auto genericParam = createDecl<GenericTypeParamDecl>(DC,
                                                         getIdentifier(nameID),
                                                         SourceLoc(),
                                                         depth,
                                                         index);
    declOrOffset = genericParam;

    if (isImplicit)
      genericParam->setImplicit();

    break;
  }

  case decls_block::ASSOCIATED_TYPE_DECL: {
    IdentifierID nameID;
    DeclContextID contextID;
    TypeID defaultDefinitionID;
    bool isImplicit;
    ArrayRef<uint64_t> rawInheritedIDs;

    decls_block::AssociatedTypeDeclLayout::readRecord(scratch, nameID,
                                                      contextID,
                                                      defaultDefinitionID,
                                                      isImplicit,
                                                      rawInheritedIDs);

    auto DC = ForcedContext ? *ForcedContext : getDeclContext(contextID);
    if (declOrOffset.isComplete())
      return declOrOffset;

    auto assocType = createDecl<AssociatedTypeDecl>(DC, SourceLoc(),
                                                    getIdentifier(nameID),
                                                    SourceLoc(), this,
                                                    defaultDefinitionID);
    declOrOffset = assocType;

    assocType->computeType();
    Accessibility parentAccess = cast<ProtocolDecl>(DC)->getFormalAccess();
    assocType->setAccessibility(std::max(parentAccess,Accessibility::Internal));
    if (isImplicit)
      assocType->setImplicit();

    auto inherited = ctx.Allocate<TypeLoc>(rawInheritedIDs.size());
    for_each(inherited, rawInheritedIDs, [this](TypeLoc &loc, uint64_t rawID) {
      loc.setType(getType(rawID));
    });
    assocType->setInherited(inherited);

    assocType->setCheckedInheritanceClause();
    break;
  }

  case decls_block::STRUCT_DECL: {
    IdentifierID nameID;
    DeclContextID contextID;
    bool isImplicit;
    GenericEnvironmentID genericEnvID;
    uint8_t rawAccessLevel;
    unsigned numConformances;
    ArrayRef<uint64_t> rawInheritedIDs;

    decls_block::StructLayout::readRecord(scratch, nameID, contextID,
                                          isImplicit, genericEnvID,
                                          rawAccessLevel,
                                          numConformances,
                                          rawInheritedIDs);

    auto DC = getDeclContext(contextID);
    if (declOrOffset.isComplete())
      return declOrOffset;

    auto genericParams = maybeReadGenericParams(DC);
    if (declOrOffset.isComplete())
      return declOrOffset;

    auto theStruct = createDecl<StructDecl>(SourceLoc(), getIdentifier(nameID),
                                            SourceLoc(), None, genericParams,
                                            DC);
    declOrOffset = theStruct;

    // Read the generic environment.
    configureGenericEnvironment(theStruct, genericEnvID);

    if (auto accessLevel = getActualAccessibility(rawAccessLevel)) {
      theStruct->setAccessibility(*accessLevel);
    } else {
      error();
      return nullptr;
    }

    if (isImplicit)
      theStruct->setImplicit();

    theStruct->computeType();

    handleInherited(theStruct, rawInheritedIDs);

    theStruct->setMemberLoader(this, DeclTypeCursor.GetCurrentBitNo());
    skipRecord(DeclTypeCursor, decls_block::MEMBERS);
    theStruct->setConformanceLoader(
      this,
      encodeLazyConformanceContextData(numConformances,
                                       DeclTypeCursor.GetCurrentBitNo()));

    break;
  }

  case decls_block::CONSTRUCTOR_DECL: {
    DeclContextID contextID;
    uint8_t rawFailability;
    bool isImplicit, isObjC, hasStubImplementation, throws;
    GenericEnvironmentID genericEnvID;
    uint8_t storedInitKind, rawAccessLevel;
    TypeID interfaceID;
    DeclID overriddenID;
    ArrayRef<uint64_t> argNameIDs;

    decls_block::ConstructorLayout::readRecord(scratch, contextID,
                                               rawFailability, isImplicit, 
                                               isObjC, hasStubImplementation,
                                               throws, storedInitKind,
                                               genericEnvID, interfaceID,
                                               overriddenID, rawAccessLevel,
                                               argNameIDs);
    auto parent = getDeclContext(contextID);
    if (declOrOffset.isComplete())
      return declOrOffset;

    auto *genericParams = maybeReadGenericParams(parent);
    if (declOrOffset.isComplete())
      return declOrOffset;

    // Resolve the name ids.
    SmallVector<Identifier, 2> argNames;
    for (auto argNameID : argNameIDs)
      argNames.push_back(getIdentifier(argNameID));

    OptionalTypeKind failability = OTK_None;
    if (auto actualFailability = getActualOptionalTypeKind(rawFailability))
      failability = *actualFailability;

    DeclName name(ctx, ctx.Id_init, argNames);
    auto ctor =
      createDecl<ConstructorDecl>(name, SourceLoc(),
                                  failability, /*FailabilityLoc=*/SourceLoc(),
                                  /*Throws=*/throws, /*ThrowsLoc=*/SourceLoc(),
                                  /*BodyParams=*/nullptr, nullptr,
                                  genericParams, parent);
    declOrOffset = ctor;

    configureGenericEnvironment(ctor, genericEnvID);

    if (auto accessLevel = getActualAccessibility(rawAccessLevel)) {
      ctor->setAccessibility(*accessLevel);
    } else {
      error();
      return nullptr;
    }

    auto *bodyParams0 = readParameterList();
    bodyParams0->get(0)->setImplicit();  // self is implicit.
    
    auto *bodyParams1 = readParameterList();
    assert(bodyParams0 && bodyParams1 && "missing parameters for constructor");
    ctor->setParameterLists(bodyParams0->get(0), bodyParams1);

    auto interfaceType = getType(interfaceID);
    ctor->setInterfaceType(interfaceType);

    // Set the initializer interface type of the constructor.
    auto allocType = ctor->getInterfaceType();
    auto selfTy = ctor->computeInterfaceSelfType(/*isInitializingCtor=*/true);
    if (auto polyFn = allocType->getAs<GenericFunctionType>()) {
      ctor->setInitializerInterfaceType(
              GenericFunctionType::get(polyFn->getGenericSignature(),
                                       selfTy, polyFn->getResult(),
                                       polyFn->getExtInfo()));
    } else {
      auto fn = allocType->castTo<FunctionType>();
      ctor->setInitializerInterfaceType(FunctionType::get(selfTy,
                                                          fn->getResult(),
                                                          fn->getExtInfo()));
    }

    if (auto errorConvention = maybeReadForeignErrorConvention())
      ctor->setForeignErrorConvention(*errorConvention);

    if (isImplicit)
      ctor->setImplicit();
    if (hasStubImplementation)
      ctor->setStubImplementation(true);
    if (auto initKind = getActualCtorInitializerKind(storedInitKind))
      ctor->setInitKind(*initKind);
    if (auto overridden
          = dyn_cast_or_null<ConstructorDecl>(getDecl(overriddenID)))
      ctor->setOverriddenDecl(overridden);
    break;
  }

  case decls_block::VAR_DECL: {
    IdentifierID nameID;
    DeclContextID contextID;
    bool isImplicit, isObjC, isStatic, isLet, hasNonPatternBindingInit;
    uint8_t storageKind, rawAccessLevel, rawSetterAccessLevel;
    TypeID interfaceTypeID;
    DeclID getterID, setterID, materializeForSetID, willSetID, didSetID;
    DeclID addressorID, mutableAddressorID, overriddenID;

    decls_block::VarLayout::readRecord(scratch, nameID, contextID,
                                       isImplicit, isObjC, isStatic, isLet,
                                       hasNonPatternBindingInit, storageKind,
                                       interfaceTypeID, getterID,
                                       setterID, materializeForSetID,
                                       addressorID, mutableAddressorID,
                                       willSetID, didSetID, overriddenID,
                                       rawAccessLevel, rawSetterAccessLevel);

    auto DC = ForcedContext ? *ForcedContext : getDeclContext(contextID);
    if (declOrOffset.isComplete())
      return declOrOffset;

    auto var = createDecl<VarDecl>(isStatic, isLet, SourceLoc(),
                                   getIdentifier(nameID), Type(), DC);
    var->setHasNonPatternBindingInit(hasNonPatternBindingInit);
    declOrOffset = var;

    Type interfaceType = getType(interfaceTypeID);
    var->setInterfaceType(interfaceType);

    if (auto referenceStorage = interfaceType->getAs<ReferenceStorageType>())
      AddAttribute(new (ctx) OwnershipAttr(referenceStorage->getOwnership()));

    configureStorage(var, storageKind, getterID, setterID, materializeForSetID,
                     addressorID, mutableAddressorID, willSetID, didSetID);

    if (auto accessLevel = getActualAccessibility(rawAccessLevel)) {
      var->setAccessibility(*accessLevel);
    } else {
      error();
      return nullptr;
    }

    if (var->isSettable(nullptr)) {
      if (auto setterAccess = getActualAccessibility(rawSetterAccessLevel)) {
        var->setSetterAccessibility(*setterAccess);
      } else {
        error();
        return nullptr;
      }
    }

    if (isImplicit)
      var->setImplicit();

    if (auto overridden = cast_or_null<VarDecl>(getDecl(overriddenID))) {
      var->setOverriddenDecl(overridden);
      AddAttribute(new (ctx) OverrideAttr(SourceLoc()));
    }

    break;
  }

  case decls_block::PARAM_DECL: {
    IdentifierID argNameID, paramNameID;
    DeclContextID contextID;
    bool isLet;
    TypeID interfaceTypeID;

    decls_block::ParamLayout::readRecord(scratch, argNameID, paramNameID,
                                         contextID, isLet, interfaceTypeID);

    auto DC = ForcedContext ? *ForcedContext : getDeclContext(contextID);
    if (declOrOffset.isComplete())
      return declOrOffset;

    auto param = createDecl<ParamDecl>(isLet, SourceLoc(), SourceLoc(),
                                       getIdentifier(argNameID), SourceLoc(),
                                       getIdentifier(paramNameID), Type(), DC);

    declOrOffset = param;

    param->setInterfaceType(getType(interfaceTypeID));
    break;
  }

  case decls_block::FUNC_DECL: {
    DeclContextID contextID;
    bool isImplicit;
    bool isStatic;
    uint8_t rawStaticSpelling, rawAccessLevel, rawAddressorKind;
    bool isObjC, isMutating, hasDynamicSelf, throws;
    unsigned numParamPatterns;
    GenericEnvironmentID genericEnvID;
    TypeID interfaceTypeID;
    DeclID associatedDeclID;
    DeclID overriddenID;
    DeclID accessorStorageDeclID;
    bool hasCompoundName;
    ArrayRef<uint64_t> nameIDs;

    decls_block::FuncLayout::readRecord(scratch, contextID, isImplicit,
                                        isStatic, rawStaticSpelling, isObjC,
                                        isMutating, hasDynamicSelf, throws,
                                        numParamPatterns, genericEnvID,
                                        interfaceTypeID, associatedDeclID,
                                        overriddenID, accessorStorageDeclID,
                                        hasCompoundName, rawAddressorKind,
                                        rawAccessLevel, nameIDs);
    
    // Resolve the name ids.
    SmallVector<Identifier, 2> names;
    for (auto nameID : nameIDs)
      names.push_back(getIdentifier(nameID));

    auto DC = getDeclContext(contextID);
    if (declOrOffset.isComplete())
      return declOrOffset;

    // Read generic params before reading the type, because the type may
    // reference generic parameters, and we want them to have a dummy
    // DeclContext for now.
    GenericParamList *genericParams = maybeReadGenericParams(DC);

    auto staticSpelling = getActualStaticSpellingKind(rawStaticSpelling);
    if (!staticSpelling.hasValue()) {
      error();
      return nullptr;
    }

    if (declOrOffset.isComplete())
      return declOrOffset;

    DeclName name;
    if (!names.empty()) {
      if (hasCompoundName)
        name = DeclName(ctx, names[0],
                        llvm::makeArrayRef(names.begin() + 1, names.end()));
      else
        name = DeclName(names[0]);
    }
    auto fn = FuncDecl::createDeserialized(
        ctx, /*StaticLoc=*/SourceLoc(), staticSpelling.getValue(),
        /*FuncLoc=*/SourceLoc(), name, /*NameLoc=*/SourceLoc(),
        /*Throws=*/throws, /*ThrowsLoc=*/SourceLoc(),
        /*AccessorKeywordLoc=*/SourceLoc(), genericParams,
        numParamPatterns, DC);
    fn->setEarlyAttrValidation();
    declOrOffset = fn;

    configureGenericEnvironment(fn, genericEnvID);

    if (auto accessLevel = getActualAccessibility(rawAccessLevel)) {
      fn->setAccessibility(*accessLevel);
    } else {
      error();
      return nullptr;
    }

    if (auto addressorKind = getActualAddressorKind(rawAddressorKind)) {
      if (*addressorKind != AddressorKind::NotAddressor)
        fn->setAddressorKind(*addressorKind);
    } else {
      error();
      return nullptr;
    }

    if (Decl *associated = getDecl(associatedDeclID)) {
      if (auto op = dyn_cast<OperatorDecl>(associated)) {
        fn->setOperatorDecl(op);

        if (isa<PrefixOperatorDecl>(op))
          fn->getAttrs().add(new (ctx) PrefixAttr(/*implicit*/false));
        else if (isa<PostfixOperatorDecl>(op))
          fn->getAttrs().add(new (ctx) PostfixAttr(/*implicit*/false));
        // Note that an explicit 'infix' is not required.
      }
      // Otherwise, unknown associated decl kind.
    }

    // Set the interface type.
    auto interfaceType = getType(interfaceTypeID);
    fn->setInterfaceType(interfaceType);

    SmallVector<ParameterList*, 2> paramLists;
    for (unsigned i = 0, e = numParamPatterns; i != e; ++i)
      paramLists.push_back(readParameterList());

    // If the first parameter list is (self), mark it implicit.
    if (numParamPatterns && DC->isTypeContext())
      paramLists[0]->get(0)->setImplicit();
    
    fn->setDeserializedSignature(paramLists, TypeLoc());

    if (auto errorConvention = maybeReadForeignErrorConvention())
      fn->setForeignErrorConvention(*errorConvention);

    if (auto overridden = cast_or_null<FuncDecl>(getDecl(overriddenID))) {
      fn->setOverriddenDecl(overridden);
      AddAttribute(new (ctx) OverrideAttr(SourceLoc()));
    }

    fn->setStatic(isStatic);
    if (isImplicit)
      fn->setImplicit();
    fn->setMutating(isMutating);
    fn->setDynamicSelf(hasDynamicSelf);

    // If we are an accessor on a var or subscript, make sure it is deserialized
    // too.
    getDecl(accessorStorageDeclID);
    break;
  }

  case decls_block::PATTERN_BINDING_DECL: {
    DeclContextID contextID;
    bool isImplicit;
    bool isStatic;
    uint8_t RawStaticSpelling;
    unsigned numPatterns;
    ArrayRef<uint64_t> initContextIDs;

    decls_block::PatternBindingLayout::readRecord(scratch, contextID,
                                                  isImplicit,
                                                  isStatic,
                                                  RawStaticSpelling,
                                                  numPatterns,
                                                  initContextIDs);
    auto StaticSpelling = getActualStaticSpellingKind(RawStaticSpelling);
    if (!StaticSpelling.hasValue()) {
      error();
      return nullptr;
    }

    auto dc = getDeclContext(contextID);
    auto binding =
      PatternBindingDecl::createDeserialized(ctx, SourceLoc(),
                                             StaticSpelling.getValue(),
                                             SourceLoc(), numPatterns, dc);
    binding->setEarlyAttrValidation(true);
    declOrOffset = binding;

    binding->setStatic(isStatic);

    if (isImplicit)
      binding->setImplicit();

    for (unsigned i = 0; i != numPatterns; ++i) {
      auto pattern = maybeReadPattern(dc);
      assert(pattern);
      DeclContext *initContext = nullptr;
      if (!initContextIDs.empty())
        initContext = getDeclContext(initContextIDs[i]);
      binding->setPattern(i, pattern, initContext);
    }

    break;
  }

  case decls_block::PROTOCOL_DECL: {
    IdentifierID nameID;
    DeclContextID contextID;
    bool isImplicit, isClassBounded, isObjC;
    GenericEnvironmentID genericEnvID;
    uint8_t rawAccessLevel;
    unsigned numProtocols;
    ArrayRef<uint64_t> rawProtocolAndInheritedIDs;

    decls_block::ProtocolLayout::readRecord(scratch, nameID, contextID,
                                            isImplicit, isClassBounded, isObjC,
                                            genericEnvID, rawAccessLevel,
                                            numProtocols,
                                            rawProtocolAndInheritedIDs);

    auto DC = getDeclContext(contextID);
    if (declOrOffset.isComplete())
      return declOrOffset;

    auto proto = createDecl<ProtocolDecl>(DC, SourceLoc(), SourceLoc(),
                                          getIdentifier(nameID), None);
    declOrOffset = proto;

    configureGenericEnvironment(proto, genericEnvID);

    proto->setRequiresClass(isClassBounded);
    
    if (auto accessLevel = getActualAccessibility(rawAccessLevel)) {
      proto->setAccessibility(*accessLevel);
    } else {
      error();
      return nullptr;
    }

    auto protocols = ctx.Allocate<ProtocolDecl *>(numProtocols);
    for_each(protocols, rawProtocolAndInheritedIDs.slice(0, numProtocols),
             [this](ProtocolDecl *&p, uint64_t rawID) {
               p = cast<ProtocolDecl>(getDecl(rawID));
             });
    proto->setInheritedProtocols(protocols);

    handleInherited(proto, rawProtocolAndInheritedIDs.slice(numProtocols));

    if (auto genericParams = maybeReadGenericParams(DC))
      proto->setGenericParams(genericParams);

    if (isImplicit)
      proto->setImplicit();
    proto->computeType();

    proto->setMemberLoader(this, DeclTypeCursor.GetCurrentBitNo());
    proto->setCircularityCheck(CircularityCheck::Checked);
    break;
  }

  case decls_block::PREFIX_OPERATOR_DECL: {
    IdentifierID nameID;
    DeclContextID contextID;

    decls_block::PrefixOperatorLayout::readRecord(scratch, nameID,
                                                  contextID);
    auto DC = getDeclContext(contextID);
    declOrOffset = createDecl<PrefixOperatorDecl>(DC, SourceLoc(),
                                                  getIdentifier(nameID),
                                                  SourceLoc());
    break;
  }

  case decls_block::POSTFIX_OPERATOR_DECL: {
    IdentifierID nameID;
    DeclContextID contextID;

    decls_block::PostfixOperatorLayout::readRecord(scratch, nameID,
                                                   contextID);

    auto DC = getDeclContext(contextID);
    declOrOffset = createDecl<PostfixOperatorDecl>(DC, SourceLoc(),
                                                   getIdentifier(nameID),
                                                   SourceLoc());
    break;
  }

  case decls_block::INFIX_OPERATOR_DECL: {
    IdentifierID nameID;
    DeclContextID contextID;
    DeclID precedenceGroupID;

    decls_block::InfixOperatorLayout::readRecord(scratch, nameID, contextID,
                                                 precedenceGroupID);

    PrecedenceGroupDecl *precedenceGroup = nullptr;
    Identifier precedenceGroupName;
    if (precedenceGroupID) {
      precedenceGroup =
        dyn_cast_or_null<PrecedenceGroupDecl>(getDecl(precedenceGroupID));
      if (precedenceGroup) {
        precedenceGroupName = precedenceGroup->getName();
      }
    }

    auto DC = getDeclContext(contextID);

    auto result = createDecl<InfixOperatorDecl>(DC, SourceLoc(),
                                                 getIdentifier(nameID),
                                                 SourceLoc(), SourceLoc(),
                                                 precedenceGroupName,
                                                 SourceLoc());
    result->setPrecedenceGroup(precedenceGroup);

    declOrOffset = result;
    break;
  }

  case decls_block::PRECEDENCE_GROUP_DECL: {
    IdentifierID nameID;
    DeclContextID contextID;
    uint8_t rawAssociativity;
    bool assignment;
    unsigned numHigherThan;
    ArrayRef<uint64_t> rawRelations;

    decls_block::PrecedenceGroupLayout::readRecord(scratch, nameID, contextID,
                                                   rawAssociativity,
                                                   assignment, numHigherThan,
                                                   rawRelations);

    auto DC = getDeclContext(contextID);

    auto associativity = getActualAssociativity(rawAssociativity);
    if (!associativity.hasValue()) {
      error();
      return nullptr;
    }

    if (numHigherThan > rawRelations.size()) {
      error();
      return nullptr;
    }

    SmallVector<PrecedenceGroupDecl::Relation, 4> higherThan;
    for (auto relID : rawRelations.slice(0, numHigherThan)) {
      PrecedenceGroupDecl *rel = nullptr;
      if (relID)
        rel = dyn_cast_or_null<PrecedenceGroupDecl>(getDecl(relID));
      if (!rel) {
        error();
        return nullptr;
      }

      higherThan.push_back({SourceLoc(), rel->getName(), rel});
    }

    SmallVector<PrecedenceGroupDecl::Relation, 4> lowerThan;
    for (auto relID : rawRelations.slice(numHigherThan)) {
      PrecedenceGroupDecl *rel = nullptr;
      if (relID)
        rel = dyn_cast_or_null<PrecedenceGroupDecl>(getDecl(relID));
      if (!rel) {
        error();
        return nullptr;
      }

      lowerThan.push_back({SourceLoc(), rel->getName(), rel});
    }

    declOrOffset = PrecedenceGroupDecl::create(DC, SourceLoc(), SourceLoc(),
                                               getIdentifier(nameID),
                                               SourceLoc(),
                                               SourceLoc(), SourceLoc(),
                                               *associativity,
                                               SourceLoc(), SourceLoc(),
                                               assignment,
                                               SourceLoc(), higherThan,
                                               SourceLoc(), lowerThan,
                                               SourceLoc());
    break;
  }

  case decls_block::CLASS_DECL: {
    IdentifierID nameID;
    DeclContextID contextID;
    bool isImplicit, isObjC, requiresStoredPropertyInits;
    GenericEnvironmentID genericEnvID;
    TypeID superclassID;
    uint8_t rawAccessLevel;
    unsigned numConformances;
    ArrayRef<uint64_t> rawInheritedIDs;
    decls_block::ClassLayout::readRecord(scratch, nameID, contextID,
                                         isImplicit, isObjC,
                                         requiresStoredPropertyInits,
                                         genericEnvID, superclassID,
                                         rawAccessLevel, numConformances,
                                         rawInheritedIDs);

    auto DC = getDeclContext(contextID);
    if (declOrOffset.isComplete())
      return declOrOffset;

    auto genericParams = maybeReadGenericParams(DC);
    if (declOrOffset.isComplete())
      return declOrOffset;

    auto theClass = createDecl<ClassDecl>(SourceLoc(), getIdentifier(nameID),
                                          SourceLoc(), None, genericParams, DC);
    declOrOffset = theClass;

    configureGenericEnvironment(theClass, genericEnvID);

    if (auto accessLevel = getActualAccessibility(rawAccessLevel)) {
      theClass->setAccessibility(*accessLevel);
    } else {
      error();
      return nullptr;
    }

    theClass->setAddedImplicitInitializers();
    if (isImplicit)
      theClass->setImplicit();
    theClass->setSuperclass(getType(superclassID));
    if (requiresStoredPropertyInits)
      theClass->setRequiresStoredPropertyInits(true);

    theClass->computeType();

    handleInherited(theClass, rawInheritedIDs);

    theClass->setMemberLoader(this, DeclTypeCursor.GetCurrentBitNo());
    theClass->setHasDestructor();
    skipRecord(DeclTypeCursor, decls_block::MEMBERS);
    theClass->setConformanceLoader(
      this,
      encodeLazyConformanceContextData(numConformances,
                                       DeclTypeCursor.GetCurrentBitNo()));

    theClass->setCircularityCheck(CircularityCheck::Checked);
    break;
  }

  case decls_block::ENUM_DECL: {
    IdentifierID nameID;
    DeclContextID contextID;
    bool isImplicit;
    GenericEnvironmentID genericEnvID;
    TypeID rawTypeID;
    uint8_t rawAccessLevel;
    unsigned numConformances;
    ArrayRef<uint64_t> rawInheritedIDs;

    decls_block::EnumLayout::readRecord(scratch, nameID, contextID,
                                        isImplicit, genericEnvID, rawTypeID,
                                        rawAccessLevel,
                                        numConformances, rawInheritedIDs);

    auto DC = getDeclContext(contextID);
    if (declOrOffset.isComplete())
      return declOrOffset;

    auto genericParams = maybeReadGenericParams(DC);
    if (declOrOffset.isComplete())
      return declOrOffset;

    auto theEnum = createDecl<EnumDecl>(SourceLoc(), getIdentifier(nameID),
                                        SourceLoc(), None, genericParams, DC);

    declOrOffset = theEnum;

    configureGenericEnvironment(theEnum, genericEnvID);

    if (auto accessLevel = getActualAccessibility(rawAccessLevel)) {
      theEnum->setAccessibility(*accessLevel);
    } else {
      error();
      return nullptr;
    }

    if (isImplicit)
      theEnum->setImplicit();
    theEnum->setRawType(getType(rawTypeID));

    theEnum->computeType();

    handleInherited(theEnum, rawInheritedIDs);

    theEnum->setMemberLoader(this, DeclTypeCursor.GetCurrentBitNo());
    skipRecord(DeclTypeCursor, decls_block::MEMBERS);
    theEnum->setConformanceLoader(
      this,
      encodeLazyConformanceContextData(numConformances,
                                       DeclTypeCursor.GetCurrentBitNo()));
    break;
  }

  case decls_block::ENUM_ELEMENT_DECL: {
    IdentifierID nameID;
    DeclContextID contextID;
    TypeID argTypeID, interfaceTypeID;
    bool isImplicit; bool isNegative;
    unsigned rawValueKindID;

    decls_block::EnumElementLayout::readRecord(scratch, nameID,
                                               contextID, argTypeID,
                                               interfaceTypeID,
                                               isImplicit, rawValueKindID,
                                               isNegative);

    DeclContext *DC = getDeclContext(contextID);
    if (declOrOffset.isComplete())
      return declOrOffset;

    auto argTy = getType(argTypeID);
    if (declOrOffset.isComplete())
      return declOrOffset;

    auto elem = createDecl<EnumElementDecl>(SourceLoc(),
                                            getIdentifier(nameID),
                                            TypeLoc::withoutLoc(argTy),
                                            SourceLoc(),
                                            nullptr,
                                            DC);
    declOrOffset = elem;
    
    // Deserialize the literal raw value, if any.
    switch ((EnumElementRawValueKind)rawValueKindID) {
    case EnumElementRawValueKind::None:
      break;
    case EnumElementRawValueKind::IntegerLiteral: {
      auto literalText = getContext().AllocateCopy(blobData);
      auto literal = new (getContext()) IntegerLiteralExpr(literalText,
                                                           SourceLoc(),
                                                           /*implicit*/ true);
      if (isNegative)
        literal->setNegative(SourceLoc());
      elem->setRawValueExpr(literal);
    }
    }

    auto interfaceType = getType(interfaceTypeID);
    elem->setInterfaceType(interfaceType);

    if (isImplicit)
      elem->setImplicit();
    elem->setAccessibility(std::max(cast<EnumDecl>(DC)->getFormalAccess(),
                                    Accessibility::Internal));

    break;
  }

  case decls_block::SUBSCRIPT_DECL: {
    DeclContextID contextID;
    bool isImplicit, isObjC;
    TypeID interfaceTypeID;
    DeclID getterID, setterID, materializeForSetID;
    DeclID addressorID, mutableAddressorID, willSetID, didSetID;
    DeclID overriddenID;
    uint8_t rawAccessLevel, rawSetterAccessLevel;
    uint8_t rawStorageKind;
    ArrayRef<uint64_t> argNameIDs;

    decls_block::SubscriptLayout::readRecord(scratch, contextID,
                                             isImplicit, isObjC, rawStorageKind,
                                             interfaceTypeID,
                                             getterID, setterID,
                                             materializeForSetID,
                                             addressorID, mutableAddressorID,
                                             willSetID, didSetID,
                                             overriddenID, rawAccessLevel,
                                             rawSetterAccessLevel,
                                             argNameIDs);
    auto DC = getDeclContext(contextID);
    if (declOrOffset.isComplete())
      return declOrOffset;

    // Resolve the name ids.
    SmallVector<Identifier, 2> argNames;
    for (auto argNameID : argNameIDs)
      argNames.push_back(getIdentifier(argNameID));

    DeclName name(ctx, ctx.Id_subscript, argNames);
    auto subscript = createDecl<SubscriptDecl>(name, SourceLoc(), nullptr,
                                               SourceLoc(), TypeLoc(), DC);
    declOrOffset = subscript;

    subscript->setIndices(readParameterList());

    configureStorage(subscript, rawStorageKind,
                     getterID, setterID, materializeForSetID,
                     addressorID, mutableAddressorID, willSetID, didSetID);

    if (auto accessLevel = getActualAccessibility(rawAccessLevel)) {
      subscript->setAccessibility(*accessLevel);
    } else {
      error();
      return nullptr;
    }

    if (subscript->isSettable()) {
      if (auto setterAccess = getActualAccessibility(rawSetterAccessLevel)) {
        subscript->setSetterAccessibility(*setterAccess);
      } else {
        error();
        return nullptr;
      }
    }

    auto interfaceType = getType(interfaceTypeID);
    subscript->setInterfaceType(interfaceType);

    if (isImplicit)
      subscript->setImplicit();
    if (auto overridden = cast_or_null<SubscriptDecl>(getDecl(overriddenID))) {
      subscript->setOverriddenDecl(overridden);
      AddAttribute(new (ctx) OverrideAttr(SourceLoc()));
    }
    break;
  }

  case decls_block::EXTENSION_DECL: {
    TypeID baseID;
    DeclContextID contextID;
    bool isImplicit;
    GenericEnvironmentID genericEnvID;
    unsigned numConformances;
    ArrayRef<uint64_t> rawInheritedIDs;

    decls_block::ExtensionLayout::readRecord(scratch, baseID, contextID,
                                             isImplicit, genericEnvID,
                                             numConformances, rawInheritedIDs);

    auto DC = getDeclContext(contextID);
    if (declOrOffset.isComplete())
      return declOrOffset;

    auto extension = ExtensionDecl::create(ctx, SourceLoc(), TypeLoc(), { },
                                           DC, nullptr);
    extension->setEarlyAttrValidation();
    declOrOffset = extension;

    // Generic parameters.
    GenericParamList *genericParams = maybeReadGenericParams(DC);
    extension->setGenericParams(genericParams);

    configureGenericEnvironment(extension, genericEnvID);

    auto baseTy = getType(baseID);
    auto nominal = baseTy->getAnyNominal();
    extension->getExtendedTypeLoc().setType(baseTy);

    if (isImplicit)
      extension->setImplicit();

    auto inheritedTypes = ctx.Allocate<TypeLoc>(rawInheritedIDs.size());
    for_each(inheritedTypes, rawInheritedIDs,
             [this](TypeLoc &tl, uint64_t rawID) {
      tl = TypeLoc::withoutLoc(getType(rawID));
    });
    extension->setInherited(inheritedTypes);
    extension->setCheckedInheritanceClause();

    extension->setMemberLoader(this, DeclTypeCursor.GetCurrentBitNo());
    skipRecord(DeclTypeCursor, decls_block::MEMBERS);
    extension->setConformanceLoader(
      this,
      encodeLazyConformanceContextData(numConformances,
                                       DeclTypeCursor.GetCurrentBitNo()));

    nominal->addExtension(extension);
    extension->setValidated(true);

    break;
  }

  case decls_block::DESTRUCTOR_DECL: {
    DeclContextID contextID;
    bool isImplicit, isObjC;
    GenericEnvironmentID genericEnvID;
    TypeID interfaceID;

    decls_block::DestructorLayout::readRecord(scratch, contextID,
                                              isImplicit, isObjC,
                                              genericEnvID,
                                              interfaceID);

    DeclContext *DC = getDeclContext(contextID);
    if (declOrOffset.isComplete())
      return declOrOffset;

    auto dtor = createDecl<DestructorDecl>(ctx.Id_deinit, SourceLoc(),
                                           /*selfpat*/nullptr, DC);
    declOrOffset = dtor;

    configureGenericEnvironment(dtor, genericEnvID);

    dtor->setAccessibility(std::max(cast<ClassDecl>(DC)->getFormalAccess(),
                                    Accessibility::Internal));
    auto *selfParams = readParameterList();
    selfParams->get(0)->setImplicit();  // self is implicit.

    assert(selfParams && "Didn't get self pattern?");
    dtor->setSelfDecl(selfParams->get(0));

    auto interfaceType = getType(interfaceID);
    dtor->setInterfaceType(interfaceType);

    if (isImplicit)
      dtor->setImplicit();

    break;
  }

  case decls_block::XREF: {
    assert(DAttrs == nullptr);
    ModuleID baseModuleID;
    uint32_t pathLen;
    decls_block::XRefLayout::readRecord(scratch, baseModuleID, pathLen);
    declOrOffset = resolveCrossReference(getModule(baseModuleID), pathLen);
    break;
  }
  
  default:
    // We don't know how to deserialize this kind of decl.
    error();
    return nullptr;
  }

  // Record the attributes.
  if (DAttrs)
    declOrOffset.get()->getAttrs().setRawAttributeChain(DAttrs);

  return declOrOffset;
}

/// Translate from the Serialization function type repr enum values to the AST
/// strongly-typed enum.
///
/// The former is guaranteed to be stable, but may not reflect this version of
/// the AST.
static Optional<swift::FunctionType::Representation>
getActualFunctionTypeRepresentation(uint8_t rep) {
  switch (rep) {
#define CASE(THE_CC) \
  case (uint8_t)serialization::FunctionTypeRepresentation::THE_CC: \
    return swift::FunctionType::Representation::THE_CC;
  CASE(Swift)
  CASE(Block)
  CASE(Thin)
  CASE(CFunctionPointer)
#undef CASE
  default:
    return None;
  }
}

/// Translate from the Serialization function type repr enum values to the AST
/// strongly-typed enum.
///
/// The former is guaranteed to be stable, but may not reflect this version of
/// the AST.
static Optional<swift::SILFunctionType::Representation>
getActualSILFunctionTypeRepresentation(uint8_t rep) {
  switch (rep) {
#define CASE(THE_CC) \
  case (uint8_t)serialization::SILFunctionTypeRepresentation::THE_CC: \
    return swift::SILFunctionType::Representation::THE_CC;
  CASE(Thick)
  CASE(Block)
  CASE(Thin)
  CASE(CFunctionPointer)
  CASE(Method)
  CASE(ObjCMethod)
  CASE(WitnessMethod)
#undef CASE
  default:
    return None;
  }
}

/// Translate from the serialization Ownership enumerators, which are
/// guaranteed to be stable, to the AST ones.
static
Optional<swift::Ownership> getActualOwnership(serialization::Ownership raw) {
  switch (raw) {
  case serialization::Ownership::Strong:   return swift::Ownership::Strong;
  case serialization::Ownership::Unmanaged:return swift::Ownership::Unmanaged;
  case serialization::Ownership::Unowned:  return swift::Ownership::Unowned;
  case serialization::Ownership::Weak:     return swift::Ownership::Weak;
  }
  return None;
}

/// Translate from the serialization ParameterConvention enumerators,
/// which are guaranteed to be stable, to the AST ones.
static
Optional<swift::ParameterConvention> getActualParameterConvention(uint8_t raw) {
  switch (serialization::ParameterConvention(raw)) {
#define CASE(ID) \
  case serialization::ParameterConvention::ID: \
    return swift::ParameterConvention::ID;
  CASE(Indirect_In)
  CASE(Indirect_Inout)
  CASE(Indirect_InoutAliasable)
  CASE(Indirect_In_Guaranteed)
  CASE(Direct_Owned)
  CASE(Direct_Unowned)
  CASE(Direct_Guaranteed)
  CASE(Direct_Deallocating)
#undef CASE
  }
  return None;
}

/// Translate from the serialization ResultConvention enumerators,
/// which are guaranteed to be stable, to the AST ones.
static
Optional<swift::ResultConvention> getActualResultConvention(uint8_t raw) {
  switch (serialization::ResultConvention(raw)) {
#define CASE(ID) \
  case serialization::ResultConvention::ID: return swift::ResultConvention::ID;
  CASE(Indirect)
  CASE(Owned)
  CASE(Unowned)
  CASE(UnownedInnerPointer)
  CASE(Autoreleased)
#undef CASE
  }
  return None;
}

Type ModuleFile::getType(TypeID TID) {
  if (TID == 0)
    return Type();

  assert(TID <= Types.size() && "invalid type ID");
  auto &typeOrOffset = Types[TID-1];

  if (typeOrOffset.isComplete())
    return typeOrOffset;

  BCOffsetRAII restoreOffset(DeclTypeCursor);
  DeclTypeCursor.JumpToBit(typeOrOffset);
  auto entry = DeclTypeCursor.advance();

  if (entry.Kind != llvm::BitstreamEntry::Record) {
    // We don't know how to serialize types represented by sub-blocks.
    error();
    return nullptr;
  }

  ASTContext &ctx = getContext();

  SmallVector<uint64_t, 64> scratch;
  StringRef blobData;
  unsigned recordID = DeclTypeCursor.readRecord(entry.ID, scratch, &blobData);

  switch (recordID) {
  case decls_block::NAME_ALIAS_TYPE: {
    DeclID underlyingID;
    decls_block::NameAliasTypeLayout::readRecord(scratch, underlyingID);
    auto alias = dyn_cast_or_null<TypeAliasDecl>(getDecl(underlyingID));
    if (!alias) {
      error();
      return nullptr;
    }

    typeOrOffset = alias->getDeclaredInterfaceType();
    break;
  }

  case decls_block::NOMINAL_TYPE: {
    DeclID declID;
    TypeID parentID;
    decls_block::NominalTypeLayout::readRecord(scratch, declID, parentID);

    Type parentTy = getType(parentID);

    // Record the type as soon as possible. Members of a nominal type often
    // try to refer back to the type.
    auto nominal = cast<NominalTypeDecl>(getDecl(declID));
    typeOrOffset = NominalType::get(nominal, parentTy, ctx);

    assert(typeOrOffset.isComplete());
    break;
  }

  case decls_block::PAREN_TYPE: {
    TypeID underlyingID;
    bool isVariadic, isAutoClosure, isEscaping;
    decls_block::ParenTypeLayout::readRecord(scratch, underlyingID, isVariadic,
                                             isAutoClosure, isEscaping);
    typeOrOffset = ParenType::get(
        ctx, getType(underlyingID),
        ParameterTypeFlags(isVariadic, isAutoClosure, isEscaping));
    break;
  }

  case decls_block::TUPLE_TYPE: {
    // The tuple record itself is empty. Read all trailing elements.
    SmallVector<TupleTypeElt, 8> elements;
    while (true) {
      auto entry = DeclTypeCursor.advance(AF_DontPopBlockAtEnd);
      if (entry.Kind != llvm::BitstreamEntry::Record)
        break;

      scratch.clear();
      unsigned recordID = DeclTypeCursor.readRecord(entry.ID, scratch,
                                                    &blobData);
      if (recordID != decls_block::TUPLE_TYPE_ELT)
        break;

      IdentifierID nameID;
      TypeID typeID;
      bool isVariadic, isAutoClosure, isEscaping;
      decls_block::TupleTypeEltLayout::readRecord(
          scratch, nameID, typeID, isVariadic, isAutoClosure, isEscaping);

      elements.emplace_back(
          getType(typeID), getIdentifier(nameID),
          ParameterTypeFlags(isVariadic, isAutoClosure, isEscaping));
    }

    typeOrOffset = TupleType::get(elements, ctx);
    break;
  }

  case decls_block::FUNCTION_TYPE: {
    TypeID inputID;
    TypeID resultID;
    uint8_t rawRepresentation;
    bool autoClosure, noescape, throws;

    decls_block::FunctionTypeLayout::readRecord(scratch, inputID, resultID,
                                                rawRepresentation,
                                                autoClosure,
                                                noescape,
                                                throws);
    auto representation = getActualFunctionTypeRepresentation(rawRepresentation);
    if (!representation.hasValue()) {
      error();
      return nullptr;
    }
    
    auto Info = FunctionType::ExtInfo(*representation,
                               autoClosure, noescape,
                               throws);
    
    typeOrOffset = FunctionType::get(getType(inputID), getType(resultID),
                                     Info);
    break;
  }

  case decls_block::EXISTENTIAL_METATYPE_TYPE: {
    TypeID instanceID;
    uint8_t repr;
    decls_block::ExistentialMetatypeTypeLayout::readRecord(scratch,
                                                           instanceID, repr);

    switch (repr) {
    case serialization::MetatypeRepresentation::MR_None:
      typeOrOffset = ExistentialMetatypeType::get(getType(instanceID));
      break;

    case serialization::MetatypeRepresentation::MR_Thin:
      error();
      break;

    case serialization::MetatypeRepresentation::MR_Thick:
      typeOrOffset = ExistentialMetatypeType::get(getType(instanceID),
                                       MetatypeRepresentation::Thick);
      break;

    case serialization::MetatypeRepresentation::MR_ObjC:
      typeOrOffset = ExistentialMetatypeType::get(getType(instanceID),
                                       MetatypeRepresentation::ObjC);
      break;

    default:
      error();
      break;
    }
    break;
  }

  case decls_block::METATYPE_TYPE: {
    TypeID instanceID;
    uint8_t repr;
    decls_block::MetatypeTypeLayout::readRecord(scratch, instanceID, repr);

    switch (repr) {
    case serialization::MetatypeRepresentation::MR_None:
      typeOrOffset = MetatypeType::get(getType(instanceID));
      break;

    case serialization::MetatypeRepresentation::MR_Thin:
      typeOrOffset = MetatypeType::get(getType(instanceID),
                                       MetatypeRepresentation::Thin);
      break;

    case serialization::MetatypeRepresentation::MR_Thick:
      typeOrOffset = MetatypeType::get(getType(instanceID),
                                       MetatypeRepresentation::Thick);
      break;

    case serialization::MetatypeRepresentation::MR_ObjC:
      typeOrOffset = MetatypeType::get(getType(instanceID),
                                       MetatypeRepresentation::ObjC);
      break;

    default:
      error();
      break;
    }
    break;
  }

  case decls_block::DYNAMIC_SELF_TYPE: {
    TypeID selfID;
    decls_block::DynamicSelfTypeLayout::readRecord(scratch, selfID);
    typeOrOffset = DynamicSelfType::get(getType(selfID), ctx);
    break;
  }

  case decls_block::LVALUE_TYPE: {
    TypeID objectTypeID;
    decls_block::LValueTypeLayout::readRecord(scratch, objectTypeID);
    typeOrOffset = LValueType::get(getType(objectTypeID));
    break;
  }
  case decls_block::INOUT_TYPE: {
    TypeID objectTypeID;
    decls_block::LValueTypeLayout::readRecord(scratch, objectTypeID);
    typeOrOffset = InOutType::get(getType(objectTypeID));
    break;
  }

  case decls_block::REFERENCE_STORAGE_TYPE: {
    uint8_t rawOwnership;
    TypeID referentTypeID;
    decls_block::ReferenceStorageTypeLayout::readRecord(scratch, rawOwnership,
                                                        referentTypeID);

    auto ownership =
      getActualOwnership((serialization::Ownership) rawOwnership);
    if (!ownership.hasValue()) {
      error();
      break;
    }

    typeOrOffset = ReferenceStorageType::get(getType(referentTypeID),
                                             ownership.getValue(), ctx);
    break;
  }

  case decls_block::ARCHETYPE_TYPE: {
    TypeID parentID;
    DeclID assocTypeOrNameID;
    TypeID superclassID;
    ArrayRef<uint64_t> rawConformanceIDs;

    decls_block::ArchetypeTypeLayout::readRecord(scratch, parentID,
                                                 assocTypeOrNameID,
                                                 superclassID,
                                                 rawConformanceIDs);

    ArchetypeType *parent = nullptr;
    Type superclass;
    SmallVector<ProtocolDecl *, 4> conformances;

    if (auto parentType = getType(parentID))
      parent = parentType->castTo<ArchetypeType>();


    superclass = getType(superclassID);

    for (DeclID protoID : rawConformanceIDs)
      conformances.push_back(cast<ProtocolDecl>(getDecl(protoID)));

    // See if we triggered deserialization through our conformances.
    if (typeOrOffset.isComplete())
      break;

    ArchetypeType *archetype;
    if (parent) {
      auto assocTypeDecl = cast<AssociatedTypeDecl>(getDecl(assocTypeOrNameID));
      archetype = ArchetypeType::getNew(ctx, parent, assocTypeDecl,
                                        conformances, superclass);
    } else {
      archetype = ArchetypeType::getNew(ctx, nullptr,
                                        getIdentifier(assocTypeOrNameID),
                                        conformances, superclass);
    }

    typeOrOffset = archetype;
    
    // Read the associated type names.
    auto entry = DeclTypeCursor.advance();
    if (entry.Kind != llvm::BitstreamEntry::Record) {
      error();
      break;
    }

    scratch.clear();
    unsigned kind = DeclTypeCursor.readRecord(entry.ID, scratch);
    if (kind != decls_block::ARCHETYPE_NESTED_TYPE_NAMES) {
      error();
      break;
    }
    
    ArrayRef<uint64_t> rawNameIDs;
    decls_block::ArchetypeNestedTypeNamesLayout::readRecord(scratch,
                                                            rawNameIDs);
    
    // Read the associated type ids.
    entry = DeclTypeCursor.advance();
    if (entry.Kind != llvm::BitstreamEntry::Record) {
      error();
      break;
    }

    SmallVector<uint64_t, 16> scratch2;
    kind = DeclTypeCursor.readRecord(entry.ID, scratch2);
    if (kind != decls_block::ARCHETYPE_NESTED_TYPES) {
      error();
      break;
    }

    ArrayRef<uint64_t> rawTypeIDs;
    decls_block::ArchetypeNestedTypesLayout::readRecord(scratch2, rawTypeIDs);
    
    // Build the nested types array.
    SmallVector<std::pair<Identifier, Type>, 4> nestedTypes;
    for_each(rawNameIDs, rawTypeIDs,
             [&](IdentifierID nameID, TypeID nestedID) {
      Type type = getType(nestedID);
      nestedTypes.push_back(std::make_pair(getIdentifier(nameID), type));
    });
    archetype->setNestedTypes(ctx, nestedTypes);

    break;
  }

  case decls_block::OPENED_EXISTENTIAL_TYPE: {
    TypeID existentialID;

    decls_block::OpenedExistentialTypeLayout::readRecord(scratch,
                                                         existentialID);

    typeOrOffset = ArchetypeType::getOpened(getType(existentialID));
    break;
  }

  case decls_block::GENERIC_TYPE_PARAM_TYPE: {
    DeclID declIDOrDepth;
    unsigned indexPlusOne;

    decls_block::GenericTypeParamTypeLayout::readRecord(scratch, declIDOrDepth,
                                                        indexPlusOne);

    if (indexPlusOne == 0) {
      auto genericParam
        = dyn_cast_or_null<GenericTypeParamDecl>(getDecl(declIDOrDepth));

      if (!genericParam) {
        error();
        return nullptr;
      }

      // See if we triggered deserialization through our conformances.
      if (typeOrOffset.isComplete())
        break;

      typeOrOffset = genericParam->getDeclaredInterfaceType();
      break;
    }

    typeOrOffset = GenericTypeParamType::get(declIDOrDepth,indexPlusOne-1,ctx);
    break;
  }

  case decls_block::PROTOCOL_COMPOSITION_TYPE: {
    ArrayRef<uint64_t> rawProtocolIDs;

    decls_block::ProtocolCompositionTypeLayout::readRecord(scratch,
                                                           rawProtocolIDs);
    SmallVector<Type, 4> protocols;
    for (TypeID protoID : rawProtocolIDs)
      protocols.push_back(getType(protoID));

    typeOrOffset = ProtocolCompositionType::get(ctx, protocols);
    break;
  }

  case decls_block::DEPENDENT_MEMBER_TYPE: {
    TypeID baseID;
    DeclID assocTypeID;

    decls_block::DependentMemberTypeLayout::readRecord(scratch, baseID,
                                                       assocTypeID);
    typeOrOffset = DependentMemberType::get(
                     getType(baseID),
                     cast<AssociatedTypeDecl>(getDecl(assocTypeID)));
    break;
  }

  case decls_block::BOUND_GENERIC_TYPE: {
    DeclID declID;
    TypeID parentID;
    ArrayRef<uint64_t> rawArgumentIDs;

    decls_block::BoundGenericTypeLayout::readRecord(scratch, declID, parentID,
                                                    rawArgumentIDs);

    auto nominal = cast<NominalTypeDecl>(getDecl(declID));
    auto parentTy = getType(parentID);

    SmallVector<Type, 8> genericArgs;
    for (TypeID type : rawArgumentIDs)
      genericArgs.push_back(getType(type));

    auto boundTy = BoundGenericType::get(nominal, parentTy, genericArgs);
    typeOrOffset = boundTy;
    break;
  }

  case decls_block::GENERIC_FUNCTION_TYPE: {
    TypeID inputID;
    TypeID resultID;
    uint8_t rawRep;
    bool throws = false;
    ArrayRef<uint64_t> genericParamIDs;

    decls_block::GenericFunctionTypeLayout::readRecord(scratch,
                                                       inputID,
                                                       resultID,
                                                       rawRep,
                                                       throws,
                                                       genericParamIDs);
    auto rep = getActualFunctionTypeRepresentation(rawRep);
    if (!rep.hasValue()) {
      error();
      return nullptr;
    }

    // Read the generic parameters.
    SmallVector<GenericTypeParamType *, 4> genericParams;
    for (auto paramID : genericParamIDs) {
      auto param = dyn_cast_or_null<GenericTypeParamType>(
                     getType(paramID).getPointer());
      if (!param) {
        error();
        break;
      }

      genericParams.push_back(param);
    }
    
    // Read the generic requirements.
    SmallVector<Requirement, 4> requirements;
    readGenericRequirements(requirements, DeclTypeCursor);
    auto info = GenericFunctionType::ExtInfo(*rep, throws);

    auto sig = GenericSignature::get(genericParams, requirements);
    typeOrOffset = GenericFunctionType::get(sig,
                                            getType(inputID),
                                            getType(resultID),
                                            info);
    break;
  }
      
  case decls_block::SIL_BLOCK_STORAGE_TYPE: {
    TypeID captureID;
    
    decls_block::SILBlockStorageTypeLayout::readRecord(scratch, captureID);
    typeOrOffset = SILBlockStorageType::get(getType(captureID)
                                              ->getCanonicalType());
    break;
  }

  case decls_block::SIL_BOX_TYPE: {
    SILLayoutID layoutID;

    decls_block::SILBoxTypeLayout::readRecord(scratch, layoutID);
    
    // Get the layout.
    auto getLayout = [&]() -> SILLayout * {
      assert(layoutID > 0 && layoutID <= SILLayouts.size()
             && "invalid layout ID");

      auto &layoutOrOffset = SILLayouts[layoutID - 1];
      if (layoutOrOffset.isComplete()) {
        return layoutOrOffset;
      }
      
      BCOffsetRAII saveOffset(DeclTypeCursor);
      DeclTypeCursor.JumpToBit(layoutOrOffset);
      auto layout = readSILLayout(DeclTypeCursor);
      if (!layout) {
        error();
        return nullptr;
      }
      layoutOrOffset = layout;
      return layout;
    };
    
    auto layout = getLayout();
    if (!layout)
      return nullptr;
    
    SmallVector<Substitution, 4> genericArgs;
    if (auto sig = layout->getGenericSignature()) {
<<<<<<< HEAD
      if (args.size() != sig->getAllDependentTypes().size()) {
        error();
        return nullptr;
      }
      TypeSubstitutionMap mappings;
      
      for (unsigned i : indices(sig->getGenericParams())) {
        mappings[sig->getGenericParams()[i]] =
          getType(args[i])->getCanonicalType();
      }
      
      bool ok = true;
      sig->getSubstitutions(*getAssociatedModule(), mappings,
        [&](CanType depTy, Type replacementTy, ProtocolType *proto)
        -> ProtocolConformanceRef {
          if (replacementTy->is<SubstitutableType>()
              || replacementTy->is<DependentMemberType>())
            return ProtocolConformanceRef(proto->getDecl());
          
          auto conformance = getAssociatedModule()
            ->lookupConformance(replacementTy, proto->getDecl(), nullptr);
          if (!conformance) {
            error();
            ok = false;
            return ProtocolConformanceRef(proto->getDecl());
          }
          return *conformance;
        },
        genericArgs);
      if (!ok)
        return nullptr;
      
      for (auto &arg : genericArgs) {
        arg = Substitution(arg.getReplacement()->getCanonicalType(),
                           arg.getConformances());
      }
    } else {
      if (args.size() != 0) {
        error();
        return nullptr;
=======
      for (unsigned i : range(sig->getAllDependentTypes().size())) {
        (void)i;
        auto sub = maybeReadSubstitution(DeclTypeCursor);
        if (!sub) {
          error();
          return nullptr;
        }

        genericArgs.push_back(
          Substitution(sub->getReplacement()->getCanonicalType(),
                       sub->getConformances()));
>>>>>>> d5a55c4b
      }
    }

    typeOrOffset = SILBoxType::get(getContext(), layout, genericArgs);
    break;
  }
      
  case decls_block::SIL_FUNCTION_TYPE: {
    uint8_t rawCalleeConvention;
    uint8_t rawRepresentation;
    bool pseudogeneric = false;
    bool hasErrorResult;
    unsigned numParams;
    unsigned numResults;
    ArrayRef<uint64_t> variableData;

    decls_block::SILFunctionTypeLayout::readRecord(scratch,
                                             rawCalleeConvention,
                                             rawRepresentation,
                                             pseudogeneric,
                                             hasErrorResult,
                                             numParams,
                                             numResults,
                                             variableData);

    // Process the ExtInfo.
    auto representation
      = getActualSILFunctionTypeRepresentation(rawRepresentation);
    if (!representation.hasValue()) {
      error();
      return nullptr;
    }
    SILFunctionType::ExtInfo extInfo(*representation, pseudogeneric);

    // Process the callee convention.
    auto calleeConvention = getActualParameterConvention(rawCalleeConvention);
    if (!calleeConvention.hasValue()) {
      error();
      return nullptr;
    }

    auto processParameter = [&](TypeID typeID, uint64_t rawConvention)
                                  -> Optional<SILParameterInfo> {
      auto convention = getActualParameterConvention(rawConvention);
      auto type = getType(typeID);
      if (!convention || !type) return None;
      return SILParameterInfo(type->getCanonicalType(), *convention);
    };

    auto processResult = [&](TypeID typeID, uint64_t rawConvention)
                               -> Optional<SILResultInfo> {
      auto convention = getActualResultConvention(rawConvention);
      auto type = getType(typeID);
      if (!convention || !type) return None;
      return SILResultInfo(type->getCanonicalType(), *convention);
    };

    // Bounds check.  FIXME: overflow
    if (2 * numParams + 2 * numResults + 2 * unsigned(hasErrorResult)
          > variableData.size()) {
      error();
      return nullptr;
    }

    unsigned nextVariableDataIndex = 0;

    // Process the parameters.
    SmallVector<SILParameterInfo, 8> allParams;
    allParams.reserve(numParams);
    for (unsigned i = 0; i != numParams; ++i) {
      auto typeID = variableData[nextVariableDataIndex++];
      auto rawConvention = variableData[nextVariableDataIndex++];
      auto param = processParameter(typeID, rawConvention);
      if (!param) {
        error();
        return nullptr;
      }
      allParams.push_back(*param);
    }

    // Process the results.
    SmallVector<SILResultInfo, 8> allResults;
    allParams.reserve(numResults);
    for (unsigned i = 0; i != numResults; ++i) {
      auto typeID = variableData[nextVariableDataIndex++];
      auto rawConvention = variableData[nextVariableDataIndex++];
      auto result = processResult(typeID, rawConvention);
      if (!result) {
        error();
        return nullptr;
      }
      allResults.push_back(*result);
    }

    // Process the error result.
    Optional<SILResultInfo> errorResult;
    if (hasErrorResult) {
      auto typeID = variableData[nextVariableDataIndex++];
      auto rawConvention = variableData[nextVariableDataIndex++];
      errorResult = processResult(typeID, rawConvention);
      if (!errorResult) {
        error();
        return nullptr;
      }
    }

    // Process the generic signature parameters.
    SmallVector<GenericTypeParamType *, 8> genericParamTypes;
    for (auto id : variableData.slice(nextVariableDataIndex)) {
      genericParamTypes.push_back(
                  cast<GenericTypeParamType>(getType(id)->getCanonicalType()));
    }

    // Read the generic requirements, if any.
    SmallVector<Requirement, 4> requirements;
    readGenericRequirements(requirements, DeclTypeCursor);

    GenericSignature *genericSig = nullptr;
    if (!genericParamTypes.empty() || !requirements.empty())
      genericSig = GenericSignature::get(genericParamTypes, requirements,
                                         /*isKnownCanonical=*/true);

    typeOrOffset = SILFunctionType::get(genericSig, extInfo,
                                        calleeConvention.getValue(),
                                        allParams, allResults, errorResult,
                                        ctx);
    break;
  }

  case decls_block::ARRAY_SLICE_TYPE: {
    TypeID baseID;
    decls_block::ArraySliceTypeLayout::readRecord(scratch, baseID);

    auto sliceTy = ArraySliceType::get(getType(baseID));
    typeOrOffset = sliceTy;
    break;
  }

  case decls_block::DICTIONARY_TYPE: {
    TypeID keyID, valueID;
    decls_block::DictionaryTypeLayout::readRecord(scratch, keyID, valueID);

    auto dictTy = DictionaryType::get(getType(keyID), getType(valueID));
    typeOrOffset = dictTy;
    break;
  }

  case decls_block::OPTIONAL_TYPE: {
    TypeID baseID;
    decls_block::OptionalTypeLayout::readRecord(scratch, baseID);

    auto optionalTy = OptionalType::get(getType(baseID));
    typeOrOffset = optionalTy;
    break;
  }

  case decls_block::UNCHECKED_OPTIONAL_TYPE: {
    TypeID baseID;
    decls_block::ImplicitlyUnwrappedOptionalTypeLayout::readRecord(scratch, baseID);

    auto optionalTy = ImplicitlyUnwrappedOptionalType::get(getType(baseID));
    typeOrOffset = optionalTy;
    break;
  }

  case decls_block::UNBOUND_GENERIC_TYPE: {
    DeclID genericID;
    TypeID parentID;
    decls_block::UnboundGenericTypeLayout::readRecord(scratch,
                                                      genericID, parentID);

    auto genericDecl = cast<NominalTypeDecl>(getDecl(genericID));
    typeOrOffset = UnboundGenericType::get(genericDecl, getType(parentID), ctx);
    break;
  }

  default:
    // We don't know how to deserialize this kind of type.
    error();
    return nullptr;
  }

  // Invoke the callback on the deserialized type.
  DeserializedTypeCallback(typeOrOffset);

  return typeOrOffset;
}

void ModuleFile::loadAllMembers(Decl *D, uint64_t contextData) {
  PrettyStackTraceDecl trace("loading members for", D);

  BCOffsetRAII restoreOffset(DeclTypeCursor);
  DeclTypeCursor.JumpToBit(contextData);
  SmallVector<Decl *, 16> members;
  bool Err = readMembers(members);
  assert(!Err && "unable to read members");
  (void)Err;

  IterableDeclContext *IDC;
  if (auto *nominal = dyn_cast<NominalTypeDecl>(D))
    IDC = nominal;
  else
    IDC = cast<ExtensionDecl>(D);

  for (auto member : members)
    IDC->addMember(member);

  if (auto *proto = dyn_cast<ProtocolDecl>(D)) {
    PrettyStackTraceDecl trace("reading default witness table for", D);
    bool Err = readDefaultWitnessTable(proto);
    assert(!Err && "unable to read default witness table");
    (void)Err;
  }
}

void
ModuleFile::loadAllConformances(const Decl *D, uint64_t contextData,
                          SmallVectorImpl<ProtocolConformance*> &conformances) {
  PrettyStackTraceDecl trace("loading conformances for", D);

  uint64_t numConformances;
  uint64_t bitPosition;
  std::tie(numConformances, bitPosition)
    = decodeLazyConformanceContextData(contextData);

  BCOffsetRAII restoreOffset(DeclTypeCursor);
  DeclTypeCursor.JumpToBit(bitPosition);

  while (numConformances--) {
    auto conf = readConformance(DeclTypeCursor);
    if (conf.isConcrete())
      conformances.push_back(conf.getConcrete());
  }
}

TypeLoc
ModuleFile::loadAssociatedTypeDefault(const swift::AssociatedTypeDecl *ATD,
                                      uint64_t contextData) {
  return TypeLoc::withoutLoc(getType(contextData));
}

void ModuleFile::finishNormalConformance(NormalProtocolConformance *conformance,
                                         uint64_t contextData) {
  using namespace decls_block;

  // Find the conformance record.
  BCOffsetRAII restoreOffset(DeclTypeCursor);
  DeclTypeCursor.JumpToBit(contextData);
  auto entry = DeclTypeCursor.advance();
  assert(entry.Kind == llvm::BitstreamEntry::Record &&
         "registered lazy loader incorrectly");

  DeclID protoID;
  DeclContextID contextID;
  unsigned valueCount, typeCount, inheritedCount;
  ArrayRef<uint64_t> rawIDs;
  SmallVector<uint64_t, 16> scratch;

  unsigned kind = DeclTypeCursor.readRecord(entry.ID, scratch);
  (void) kind;
  assert(kind == NORMAL_PROTOCOL_CONFORMANCE &&
         "registered lazy loader incorrectly");
  NormalProtocolConformanceLayout::readRecord(scratch, protoID,
                                              contextID, valueCount,
                                              typeCount, inheritedCount,
                                              rawIDs);

  // Skip trailing inherited conformances.
  while (inheritedCount--)
    (void)readConformance(DeclTypeCursor);

  ASTContext &ctx = getContext();
  ArrayRef<uint64_t>::iterator rawIDIter = rawIDs.begin();

  while (valueCount--) {
    auto req = cast<ValueDecl>(getDecl(*rawIDIter++));
    auto witness = cast_or_null<ValueDecl>(getDecl(*rawIDIter++));
    assert(witness ||
           req->getAttrs().hasAttribute<OptionalAttr>() ||
           req->getAttrs().isUnavailable(ctx));
    if (!witness) {
      conformance->setWitness(req, Witness());
      continue;
    }

    // Generic signature and environment.
    GenericSignature *syntheticSig = nullptr;
    GenericEnvironment *syntheticEnv = nullptr;

    // Requirement -> synthetic map.
    SubstitutionMap reqToSyntheticMap;
    bool hasReqToSyntheticMap = false;
    if (unsigned numGenericParams = *rawIDIter++) {
      // Generic parameters of the synthetic environment.
      SmallVector<GenericTypeParamType *, 2> genericParams;
      while (numGenericParams--) {
        genericParams.push_back(
          getType(*rawIDIter++)->castTo<GenericTypeParamType>());
      }

      // Generic requirements of the synthetic environment.
      SmallVector<Requirement, 4> requirements;
      readGenericRequirements(requirements, DeclTypeCursor);

      // Form the generic signature for the synthetic environment.
      syntheticSig = GenericSignature::get(genericParams, requirements);

      // Create an archetype builder, which will help us create the
      // synthetic environment.
      ArchetypeBuilder builder(*getAssociatedModule());
      builder.addGenericSignature(syntheticSig);
      builder.finalize(SourceLoc());
      syntheticEnv = builder.getGenericEnvironment(syntheticSig);

      // Requirement -> synthetic map.
      hasReqToSyntheticMap = true;
      auto reqSignature =
        req->getInnermostDeclContext()->getGenericSignatureOfContext();
      for (auto reqGP : reqSignature->getGenericParams()) {
        auto canonicalGP =
          cast<GenericTypeParamType>(reqGP->getCanonicalType());
        auto concreteTy = getType(*rawIDIter++);
        reqToSyntheticMap.addSubstitution(canonicalGP, concreteTy);

        if (unsigned numConformances = *rawIDIter++) {
          SmallVector<ProtocolConformanceRef, 2> conformances;
          while (numConformances--) {
            conformances.push_back(readConformance(DeclTypeCursor));
          }
          reqToSyntheticMap.addConformances(canonicalGP,
                                            ctx.AllocateCopy(conformances));
        }
      }
    }

    // Witness substitutions.
    SmallVector<Substitution, 4> witnessSubstitutions;
    if (unsigned numWitnessSubstitutions = *rawIDIter++) {
      while (numWitnessSubstitutions--) {
        auto sub = maybeReadSubstitution(DeclTypeCursor, syntheticEnv);
        witnessSubstitutions.push_back(*sub);
      }
    }

    // Handle simple witnesses.
    if (witnessSubstitutions.empty() && !syntheticSig && !syntheticEnv &&
        !hasReqToSyntheticMap) {
      conformance->setWitness(req, Witness(witness));
      continue;
    }

    // Set the witness.
    conformance->setWitness(req, Witness(witness, witnessSubstitutions,
                                         syntheticEnv, reqToSyntheticMap));
  }
  assert(rawIDIter <= rawIDs.end() && "read too much");

  TypeWitnessMap typeWitnesses;
  while (typeCount--) {
    // FIXME: We don't actually want to allocate an archetype here; we just
    // want to get an access path within the protocol.
    auto first = cast<AssociatedTypeDecl>(getDecl(*rawIDIter++));
    auto second = cast_or_null<TypeDecl>(getDecl(*rawIDIter++));
    auto third = maybeReadSubstitution(DeclTypeCursor);
    assert(third.hasValue());
    typeWitnesses[first] = std::make_pair(*third, second);
  }
  assert(rawIDIter <= rawIDs.end() && "read too much");


  // Set type witnesses.
  for (auto typeWitness : typeWitnesses) {
    conformance->setTypeWitness(typeWitness.first, typeWitness.second.first,
                                typeWitness.second.second);
  }
}

GenericEnvironment *ModuleFile::loadGenericEnvironment(const Decl *decl,
                                                       uint64_t contextData) {
  return getGenericEnvironment(contextData);
}

static Optional<ForeignErrorConvention::Kind>
decodeRawStableForeignErrorConventionKind(uint8_t kind) {
  switch (kind) {
  case static_cast<uint8_t>(ForeignErrorConventionKind::ZeroResult):
    return ForeignErrorConvention::ZeroResult;
  case static_cast<uint8_t>(ForeignErrorConventionKind::NonZeroResult):
    return ForeignErrorConvention::NonZeroResult;
  case static_cast<uint8_t>(ForeignErrorConventionKind::ZeroPreservedResult):
    return ForeignErrorConvention::ZeroPreservedResult;
  case static_cast<uint8_t>(ForeignErrorConventionKind::NilResult):
    return ForeignErrorConvention::NilResult;
  case static_cast<uint8_t>(ForeignErrorConventionKind::NonNilError):
    return ForeignErrorConvention::NonNilError;
  default:
    return None;
  }
}

Optional<ForeignErrorConvention> ModuleFile::maybeReadForeignErrorConvention() {
  using namespace decls_block;

  SmallVector<uint64_t, 8> scratch;

  BCOffsetRAII restoreOffset(DeclTypeCursor);

  auto next = DeclTypeCursor.advance(AF_DontPopBlockAtEnd);
  if (next.Kind != llvm::BitstreamEntry::Record)
    return None;

  unsigned recKind = DeclTypeCursor.readRecord(next.ID, scratch);
  switch (recKind) {
  case FOREIGN_ERROR_CONVENTION:
    restoreOffset.reset();
    break;

  default:
    return None;
  }

  uint8_t rawKind;
  bool isOwned;
  bool isReplaced;
  unsigned errorParameterIndex;
  TypeID errorParameterTypeID;
  TypeID resultTypeID;
  ForeignErrorConventionLayout::readRecord(scratch, rawKind,
                                           isOwned, isReplaced,
                                           errorParameterIndex,
                                           errorParameterTypeID,
                                           resultTypeID);

  ForeignErrorConvention::Kind kind;
  if (auto optKind = decodeRawStableForeignErrorConventionKind(rawKind))
    kind = *optKind;
  else {
    error();
    return None;
  }

  Type errorParameterType = getType(errorParameterTypeID);
  CanType canErrorParameterType;
  if (errorParameterType)
    canErrorParameterType = errorParameterType->getCanonicalType();

  Type resultType = getType(resultTypeID);
  CanType canResultType;
  if (resultType)
    canResultType = resultType->getCanonicalType();

  auto owned = isOwned ? ForeignErrorConvention::IsOwned
                       : ForeignErrorConvention::IsNotOwned;
  auto replaced = ForeignErrorConvention::IsReplaced_t(isOwned);
  switch (kind) {
  case ForeignErrorConvention::ZeroResult:
    return ForeignErrorConvention::getZeroResult(errorParameterIndex,
                                                 owned, replaced,
                                                 canErrorParameterType,
                                                 canResultType);

  case ForeignErrorConvention::NonZeroResult:
    return ForeignErrorConvention::getNonZeroResult(errorParameterIndex,
                                                    owned, replaced,
                                                    canErrorParameterType,
                                                    canResultType);

  case ForeignErrorConvention::ZeroPreservedResult:
    return ForeignErrorConvention::getZeroPreservedResult(errorParameterIndex,
                                                          owned, replaced,
                                                       canErrorParameterType);

  case ForeignErrorConvention::NilResult:
    return ForeignErrorConvention::getNilResult(errorParameterIndex,
                                                owned, replaced,
                                                canErrorParameterType);

  case ForeignErrorConvention::NonNilError:
    return ForeignErrorConvention::getNonNilError(errorParameterIndex,
                                                  owned, replaced,
                                                  canErrorParameterType);
  }

  llvm_unreachable("Unhandled ForeignErrorConvention in switch.");
}<|MERGE_RESOLUTION|>--- conflicted
+++ resolved
@@ -4007,48 +4007,6 @@
     
     SmallVector<Substitution, 4> genericArgs;
     if (auto sig = layout->getGenericSignature()) {
-<<<<<<< HEAD
-      if (args.size() != sig->getAllDependentTypes().size()) {
-        error();
-        return nullptr;
-      }
-      TypeSubstitutionMap mappings;
-      
-      for (unsigned i : indices(sig->getGenericParams())) {
-        mappings[sig->getGenericParams()[i]] =
-          getType(args[i])->getCanonicalType();
-      }
-      
-      bool ok = true;
-      sig->getSubstitutions(*getAssociatedModule(), mappings,
-        [&](CanType depTy, Type replacementTy, ProtocolType *proto)
-        -> ProtocolConformanceRef {
-          if (replacementTy->is<SubstitutableType>()
-              || replacementTy->is<DependentMemberType>())
-            return ProtocolConformanceRef(proto->getDecl());
-          
-          auto conformance = getAssociatedModule()
-            ->lookupConformance(replacementTy, proto->getDecl(), nullptr);
-          if (!conformance) {
-            error();
-            ok = false;
-            return ProtocolConformanceRef(proto->getDecl());
-          }
-          return *conformance;
-        },
-        genericArgs);
-      if (!ok)
-        return nullptr;
-      
-      for (auto &arg : genericArgs) {
-        arg = Substitution(arg.getReplacement()->getCanonicalType(),
-                           arg.getConformances());
-      }
-    } else {
-      if (args.size() != 0) {
-        error();
-        return nullptr;
-=======
       for (unsigned i : range(sig->getAllDependentTypes().size())) {
         (void)i;
         auto sub = maybeReadSubstitution(DeclTypeCursor);
@@ -4060,7 +4018,6 @@
         genericArgs.push_back(
           Substitution(sub->getReplacement()->getCanonicalType(),
                        sub->getConformances()));
->>>>>>> d5a55c4b
       }
     }
 
